[[dependencies]]
name = "addr2line"
version = "0.24.2"
description = "A cross-platform symbolication library written in Rust, using `gimli`"
license = "Apache-2.0 OR MIT"
notices = ["Copyright (c) 2016-2018 The gimli Developers"]
repository = "https://github.com/gimli-rs/addr2line"

[[dependencies]]
name = "adler2"
version = "2.0.1"
description = "A simple clean-room implementation of the Adler-32 checksum"
license = "0BSD OR MIT OR Apache-2.0"
notices = ["Copyright (C) Jonas Schievink <jonasschievink@gmail.com>"]
authors = [
  "Jonas Schievink <jonasschievink@gmail.com>",
  "oyvindln <oyvindln@users.noreply.github.com>",
]
repository = "https://github.com/oyvindln/adler2"

[[dependencies]]
name = "aho-corasick"
version = "1.1.3"
description = "Fast multiple substring searching."
license = "Unlicense OR MIT"
notices = ["Copyright (c) 2015 Andrew Gallant"]
authors = ["Andrew Gallant <jamslam@gmail.com>"]
repository = "https://github.com/BurntSushi/aho-corasick"

[[dependencies]]
name = "allocator-api2"
version = "0.2.21"
description = "Mirror of Rust's allocator API"
license = "MIT OR Apache-2.0"
authors = ["Zakarum <zaq.dev@icloud.com>"]
repository = "https://github.com/zakarumych/allocator-api2"

[[dependencies]]
name = "android-tzdata"
version = "0.1.1"
description = "Parser for the Android-specific tzdata file"
license = "MIT OR Apache-2.0"
notices = ["Copyright (c) [year] [fullname]"]
authors = ["RumovZ"]
repository = "https://github.com/RumovZ/android-tzdata"

[[dependencies]]
name = "android_system_properties"
version = "0.1.5"
description = "Minimal Android system properties wrapper"
license = "MIT/Apache-2.0"
notices = ["Copyright (c) 2013 Nicolas Silva", "Copyright 2016 Nicolas Silva"]
authors = ["Nicolas Silva <nical@fastmail.com>"]
repository = "https://github.com/nical/android_system_properties"

[[dependencies]]
name = "anstream"
version = "0.6.20"
description = "IO stream adapters for writing colored text that will gracefully degrade according to your terminal's capabilities."
license = "MIT OR Apache-2.0"
notices = ["Copyright (c) Individual contributors"]
repository = "https://github.com/rust-cli/anstyle.git"

[[dependencies]]
name = "anstyle"
version = "1.0.11"
description = "ANSI text styling"
license = "MIT OR Apache-2.0"
notices = ["Copyright (c) Individual contributors"]
repository = "https://github.com/rust-cli/anstyle.git"

[[dependencies]]
name = "anstyle-parse"
version = "0.2.7"
description = "Parse ANSI Style Escapes"
license = "MIT OR Apache-2.0"
notices = ["Copyright (c) Individual contributors"]
repository = "https://github.com/rust-cli/anstyle.git"

[[dependencies]]
name = "anstyle-query"
version = "1.1.4"
description = "Look up colored console capabilities"
license = "MIT OR Apache-2.0"
notices = ["Copyright (c) Individual contributors"]
repository = "https://github.com/rust-cli/anstyle.git"

[[dependencies]]
name = "anstyle-wincon"
version = "3.0.10"
description = "Styling legacy Windows terminals"
license = "MIT OR Apache-2.0"
notices = ["Copyright (c) Individual contributors"]
repository = "https://github.com/rust-cli/anstyle.git"

[[dependencies]]
name = "anyhow"
version = "1.0.99"
description = "Flexible concrete Error type built on std::error::Error"
license = "MIT OR Apache-2.0"
authors = ["David Tolnay <dtolnay@gmail.com>"]
repository = "https://github.com/dtolnay/anyhow"

[[dependencies]]
name = "arraydeque"
version = "0.5.1"
description = "A ring buffer with a fixed capacity, which can be stored on the stack."
license = "MIT/Apache-2.0"
notices = ["Copyright (c) 2018 Andy Lok <andylokandy@hotmail.com>"]
authors = ["andylokandy"]
repository = "https://github.com/andylokandy/arraydeque"

[[dependencies]]
name = "async-recursion"
version = "1.1.1"
description = "Recursion for async functions"
license = "MIT OR Apache-2.0"
authors = ["Robert Usher <266585+dcchut@users.noreply.github.com>"]
repository = "https://github.com/dcchut/async-recursion"

[[dependencies]]
name = "async-stream"
version = "0.3.6"
description = "Asynchronous streams using async & await notation"
license = "MIT"
notices = ["Copyright (c) 2018 David Tolnay", "Copyright (c) 2019 Carl Lerche"]
authors = ["Carl Lerche <me@carllerche.com>"]
repository = "https://github.com/tokio-rs/async-stream"

[[dependencies]]
name = "async-stream-impl"
version = "0.3.6"
description = "proc macros for async-stream crate"
license = "MIT"
notices = ["Copyright (c) 2018 David Tolnay", "Copyright (c) 2019 Carl Lerche"]
authors = ["Carl Lerche <me@carllerche.com>"]
repository = "https://github.com/tokio-rs/async-stream"

[[dependencies]]
name = "async-trait"
version = "0.1.89"
description = "Type erasure for async trait methods"
license = "MIT OR Apache-2.0"
authors = ["David Tolnay <dtolnay@gmail.com>"]
repository = "https://github.com/dtolnay/async-trait"

[[dependencies]]
name = "atomic-waker"
version = "1.1.2"
description = "A synchronization primitive for task wakeup"
license = "Apache-2.0 OR MIT"
notices = [
  "Copyright (c) 2016 Alex Crichton",
  "Copyright (c) 2017 The Tokio Authors",
]
authors = ["Stjepan Glavina <stjepang@gmail.com>", "Contributors to futures-rs"]
repository = "https://github.com/smol-rs/atomic-waker"

[[dependencies]]
name = "autocfg"
version = "1.5.0"
description = "Automatic cfg for Rust compiler features"
license = "Apache-2.0 OR MIT"
notices = ["Copyright (c) 2018 Josh Stone"]
authors = ["Josh Stone <cuviper@gmail.com>"]
repository = "https://github.com/cuviper/autocfg"

[[dependencies]]
name = "axum"
version = "0.7.9"
description = "Web framework that focuses on ergonomics and modularity"
license = "MIT"
notices = ["Copyright (c) 2019 Axum Contributors"]
repository = "https://github.com/tokio-rs/axum"

[[dependencies]]
name = "axum-core"
version = "0.4.5"
description = "Core types and traits for axum"
license = "MIT"
notices = ["Copyright 2021 Axum Contributors"]
repository = "https://github.com/tokio-rs/axum"

[[dependencies]]
name = "backtrace"
version = "0.3.75"
description = """
A library to acquire a stack trace (backtrace) at runtime in a Rust program.
"""
license = "MIT OR Apache-2.0"
notices = ["Copyright (c) 2014 Alex Crichton"]
authors = ["The Rust Project Developers"]
repository = "https://github.com/rust-lang/backtrace-rs"

[[dependencies]]
name = "base64"
version = "0.21.7"
description = "encodes and decodes base64 as bytes or utf8"
license = "MIT OR Apache-2.0"
notices = ["Copyright (c) 2015 Alice Maz"]
authors = [
  "Alice Maz <alice@alicemaz.com>",
  "Marshall Pierce <marshall@mpierce.org>",
]
repository = "https://github.com/marshallpierce/rust-base64"

[[dependencies]]
name = "base64"
version = "0.22.1"
description = "encodes and decodes base64 as bytes or utf8"
license = "MIT OR Apache-2.0"
notices = ["Copyright (c) 2015 Alice Maz"]
authors = ["Marshall Pierce <marshall@mpierce.org>"]
repository = "https://github.com/marshallpierce/rust-base64"

[[dependencies]]
name = "bitflags"
version = "2.9.3"
description = """
A macro to generate structures which behave like bitflags.
"""
license = "MIT OR Apache-2.0"
notices = ["Copyright (c) 2014 The Rust Project Developers"]
authors = ["The Rust Project Developers"]
repository = "https://github.com/bitflags/bitflags"

[[dependencies]]
name = "block-buffer"
version = "0.10.4"
description = "Buffer type for block processing of data"
license = "MIT OR Apache-2.0"
notices = ["Copyright (c) 2018-2019 The RustCrypto Project Developers"]
authors = ["RustCrypto Developers"]
repository = "https://github.com/RustCrypto/utils"

[[dependencies]]
name = "bumpalo"
version = "3.19.0"
description = "A fast bump allocation arena for Rust."
license = "MIT OR Apache-2.0"
notices = ["Copyright (c) 2019 Nick Fitzgerald"]
authors = ["Nick Fitzgerald <fitzgen@gmail.com>"]
repository = "https://github.com/fitzgen/bumpalo"

[[dependencies]]
name = "byteorder"
version = "1.5.0"
description = "Library for reading/writing numbers in big-endian and little-endian."
license = "Unlicense OR MIT"
notices = ["Copyright (c) 2015 Andrew Gallant"]
authors = ["Andrew Gallant <jamslam@gmail.com>"]
repository = "https://github.com/BurntSushi/byteorder"

[[dependencies]]
name = "bytes"
version = "1.10.1"
description = "Types and traits for working with bytes"
license = "MIT"
notices = ["Copyright (c) 2018 Carl Lerche"]
authors = [
  "Carl Lerche <me@carllerche.com>",
  "Sean McArthur <sean@seanmonstar.com>",
]
repository = "https://github.com/tokio-rs/bytes"

[[dependencies]]
name = "cassowary"
version = "0.3.0"
description = """
A Rust implementation of the Cassowary linear constraint solving algorithm.

The Cassowary algorithm is designed for naturally laying out user interfaces using linear constraints,
like 'this button must line up with this text box'.
"""
license = "MIT / Apache-2.0"
notices = ["Copyright (c) 2016 Dylan Ede"]
authors = ["Dylan Ede <dylanede@googlemail.com>"]
repository = "https://github.com/dylanede/cassowary-rs"

[[dependencies]]
name = "castaway"
version = "0.2.4"
description = "Safe, zero-cost downcasting for limited compile-time specialization."
license = "MIT"
notices = ["Copyright (c) 2021 Stephen M. Coakley"]
authors = ["Stephen M. Coakley <me@stephencoakley.com>"]
repository = "https://github.com/sagebind/castaway"

[[dependencies]]
name = "cc"
version = "1.2.34"
description = """
A build-time dependency for Cargo build scripts to assist in invoking the native
C compiler to compile native C code into a static archive to be linked into Rust
code.
"""
license = "MIT OR Apache-2.0"
notices = ["Copyright (c) 2014 Alex Crichton"]
authors = ["Alex Crichton <alex@alexcrichton.com>"]
repository = "https://github.com/rust-lang/cc-rs"

[[dependencies]]
name = "cfg-if"
version = "1.0.3"
description = """
A macro to ergonomically define an item depending on a large number of #[cfg]
parameters. Structured like an if-else chain, the first matching branch is the
item that gets emitted.
"""
license = "MIT OR Apache-2.0"
notices = ["Copyright (c) 2014 Alex Crichton"]
authors = ["Alex Crichton <alex@alexcrichton.com>"]
repository = "https://github.com/rust-lang/cfg-if"

[[dependencies]]
name = "chrono"
version = "0.4.41"
description = "Date and time library for Rust"
license = "MIT OR Apache-2.0"
notices = [
  "Apache 2.0 License [2]. Copyright (c) 2014--2025, Kang Seonghoon and",
  "Copyright (c) 2014, Kang Seonghoon.",
]
repository = "https://github.com/chronotope/chrono"

[[dependencies]]
name = "clap"
version = "4.5.45"
description = "A simple to use, efficient, and full-featured Command Line Argument Parser"
license = "MIT OR Apache-2.0"
notices = ["Copyright (c) Individual contributors"]
repository = "https://github.com/clap-rs/clap"

[[dependencies]]
name = "clap_builder"
version = "4.5.44"
description = "A simple to use, efficient, and full-featured Command Line Argument Parser"
license = "MIT OR Apache-2.0"
notices = ["Copyright (c) Individual contributors"]
repository = "https://github.com/clap-rs/clap"

[[dependencies]]
name = "clap_derive"
version = "4.5.45"
description = "Parse command line argument by defining a struct, derive crate."
license = "MIT OR Apache-2.0"
notices = ["Copyright (c) Individual contributors"]
repository = "https://github.com/clap-rs/clap"

[[dependencies]]
name = "clap_lex"
version = "0.7.5"
description = "Minimal, flexible command line parser"
license = "MIT OR Apache-2.0"
notices = ["Copyright (c) Individual contributors"]
repository = "https://github.com/clap-rs/clap"

[[dependencies]]
name = "color-eyre"
version = "0.6.5"
description = "An error report handler for panics and eyre::Reports for colorful, consistent, and well formatted error reports for all kinds of errors."
license = "MIT OR Apache-2.0"
authors = ["Jane Lusby <jlusby@yaah.dev>"]
repository = "https://github.com/eyre-rs/eyre"

[[dependencies]]
name = "color-spantrace"
version = "0.3.0"
description = "A pretty printer for tracing_error::SpanTrace based on color-backtrace"
license = "MIT OR Apache-2.0"
authors = ["Jane Lusby <jlusby@yaah.dev>"]
repository = "https://github.com/eyre-rs/eyre"

[[dependencies]]
name = "colorchoice"
version = "1.0.4"
description = "Global override of color control"
license = "MIT OR Apache-2.0"
notices = ["Copyright (c) Individual contributors"]
repository = "https://github.com/rust-cli/anstyle.git"

[[dependencies]]
name = "colored"
version = "3.0.0"
description = "The most simple way to add colors in your terminal"
license = "MPL-2.0"
authors = ["Thomas Wickham <mackwic@gmail.com>"]
repository = "https://github.com/mackwic/colored"

[[dependencies]]
name = "compact_str"
version = "0.8.1"
description = "A memory efficient string type that transparently stores strings on the stack, when possible"
license = "MIT"
notices = ["Copyright (c) 2021 Parker Timmerman"]
authors = ["Parker Timmerman <parker@parkertimmerman.com>"]
repository = "https://github.com/ParkMyCar/compact_str"

[[dependencies]]
name = "config"
version = "0.15.14"
description = "Layered configuration system for Rust applications."
license = "MIT OR Apache-2.0"
notices = ["Copyright (c) Individual contributors"]
repository = "https://github.com/rust-cli/config-rs"

[[dependencies]]
name = "console-api"
version = "0.8.1"
description = """
Protobuf wire format bindings for the Tokio console.
"""
license = "MIT"
notices = ["Copyright (c) 2021 Tokio Contributors"]
authors = [
  "Eliza Weisman <eliza@buoyant.io>",
  "Tokio Contributors <team@tokio.rs>",
]
repository = "https://github.com/tokio-rs/console/"
homepage = "https://github.com/tokio-rs/console/blob/main/console-api"

[[dependencies]]
name = "console-subscriber"
version = "0.4.1"
description = """
A `tracing-subscriber::Layer` for collecting Tokio console telemetry.
"""
license = "MIT"
notices = ["Copyright (c) 2021 Tokio Contributors"]
authors = [
  "Eliza Weisman <eliza@buoyant.io>",
  "Tokio Contributors <team@tokio.rs>",
]
repository = "https://github.com/tokio-rs/console/"
homepage = "https://github.com/tokio-rs/console/blob/main/console-subscriber"

[[dependencies]]
name = "const-random"
version = "0.1.18"
description = "Provides compile time random number generation."
license = "MIT OR Apache-2.0"
notices = ["Copyright (c) 2016 Amanieu d'Antras"]
authors = ["Tom Kaitchuck <Tom.Kaitchuck@gmail.com>"]
repository = "https://github.com/tkaitchuck/constrandom"

[[dependencies]]
name = "const-random-macro"
version = "0.1.16"
description = "Provides the procedural macro used by const-random"
license = "MIT OR Apache-2.0"
notices = ["Copyright (c) 2016 Amanieu d'Antras"]
authors = ["Tom Kaitchuck <Tom.Kaitchuck@gmail.com>"]
repository = "https://github.com/tkaitchuck/constrandom"

[[dependencies]]
name = "convert_case"
version = "0.6.0"
description = "Convert strings into any case"
license = "MIT"
notices = ["Copyright (c) 2020 David Purdum"]
authors = ["Rutrum <dave@rutrum.net>"]
repository = "https://github.com/rutrum/convert-case"

[[dependencies]]
name = "convert_case"
version = "0.7.1"
description = "Convert strings into any case"
license = "MIT"
notices = ["Copyright (c) 2025 rutrum"]
authors = ["rutrum <dave@rutrum.net>"]
repository = "https://github.com/rutrum/convert-case"

[[dependencies]]
name = "core-foundation"
version = "0.9.4"
description = "Bindings to Core Foundation for macOS"
license = "MIT OR Apache-2.0"
notices = ["Copyright (c) 2012-2013 Mozilla Foundation"]
authors = ["The Servo Project Developers"]
repository = "https://github.com/servo/core-foundation-rs"

[[dependencies]]
name = "core-foundation-sys"
version = "0.8.7"
description = "Bindings to Core Foundation for macOS"
license = "MIT OR Apache-2.0"
notices = ["Copyright (c) 2012-2013 Mozilla Foundation"]
authors = ["The Servo Project Developers"]
repository = "https://github.com/servo/core-foundation-rs"

[[dependencies]]
name = "cpufeatures"
version = "0.2.17"
description = """
Lightweight runtime CPU feature detection for aarch64, loongarch64, and x86/x86_64 targets, 
with no_std support and support for mobile targets including Android and iOS
"""
license = "MIT OR Apache-2.0"
notices = ["Copyright (c) 2020-2025 The RustCrypto Project Developers"]
authors = ["RustCrypto Developers"]
repository = "https://github.com/RustCrypto/utils"

[[dependencies]]
name = "crc32fast"
version = "1.5.0"
description = "Fast, SIMD-accelerated CRC32 (IEEE) checksum computation"
license = "MIT OR Apache-2.0"
notices = ["Copyright (c) 2018 Sam Rijs, Alex Crichton and contributors"]
authors = [
  "Sam Rijs <srijs@airpost.net>",
  "Alex Crichton <alex@alexcrichton.com>",
]
repository = "https://github.com/srijs/rust-crc32fast"

[[dependencies]]
name = "crossbeam-channel"
version = "0.5.15"
description = "Multi-producer multi-consumer channels for message passing"
license = "MIT OR Apache-2.0"
notices = [
  "Copyright (c) 2009 The Go Authors. All rights reserved.",
  "Copyright (c) 2019 The Crossbeam Project Developers",
  "September 28, 1979), the Rome Convention of 1961, the WIPO Copyright",
  "and the Universal Copyright Convention (as revised on July 24, 1971).",
]
repository = "https://github.com/crossbeam-rs/crossbeam"
homepage = "https://github.com/crossbeam-rs/crossbeam/tree/master/crossbeam-channel"

[[dependencies]]
name = "crossbeam-utils"
version = "0.8.21"
description = "Utilities for concurrent programming"
license = "MIT OR Apache-2.0"
notices = ["Copyright (c) 2019 The Crossbeam Project Developers"]
repository = "https://github.com/crossbeam-rs/crossbeam"
homepage = "https://github.com/crossbeam-rs/crossbeam/tree/master/crossbeam-utils"

[[dependencies]]
name = "crossterm"
version = "0.28.1"
description = "A crossplatform terminal library for manipulating terminals."
license = "MIT"
notices = ["Copyright (c) 2019 Timon"]
authors = ["T. Post"]
repository = "https://github.com/crossterm-rs/crossterm"

[[dependencies]]
name = "crossterm"
version = "0.29.0"
description = "A crossplatform terminal library for manipulating terminals."
license = "MIT"
notices = ["Copyright (c) 2019 Timon"]
authors = ["T. Post"]
repository = "https://github.com/crossterm-rs/crossterm"

[[dependencies]]
name = "crossterm_winapi"
version = "0.9.1"
description = "WinAPI wrapper that provides some basic simple abstractions around common WinAPI calls"
license = "MIT"
notices = ["Copyright (c) 2019 Timon"]
authors = ["T. Post"]
repository = "https://github.com/crossterm-rs/crossterm-winapi"

[[dependencies]]
name = "crunchy"
version = "0.2.4"
description = "Crunchy unroller: deterministically unroll constant loops"
license = "MIT"
notices = ["Copyright 2017-2023 Eira Fransham."]
authors = ["Eira Fransham <jackefransham@gmail.com>"]
repository = "https://github.com/eira-fransham/crunchy"

[[dependencies]]
name = "crypto-common"
version = "0.1.6"
description = "Common cryptographic traits"
license = "MIT OR Apache-2.0"
notices = ["Copyright (c) 2021 RustCrypto Developers"]
authors = ["RustCrypto Developers"]
repository = "https://github.com/RustCrypto/traits"

[[dependencies]]
name = "darling"
version = "0.20.11"
description = """
A proc-macro library for reading attributes into structs when
implementing custom derives.
"""
license = "MIT"
notices = ["Copyright (c) 2017 Ted Driggs"]
authors = ["Ted Driggs <ted.driggs@outlook.com>"]
repository = "https://github.com/TedDriggs/darling"

[[dependencies]]
name = "darling_core"
version = "0.20.11"
description = """
Helper crate for proc-macro library for reading attributes into structs when
implementing custom derives. Use https://crates.io/crates/darling in your code.
"""
license = "MIT"
notices = ["Copyright (c) 2017 Ted Driggs"]
authors = ["Ted Driggs <ted.driggs@outlook.com>"]
repository = "https://github.com/TedDriggs/darling"

[[dependencies]]
name = "darling_macro"
version = "0.20.11"
description = """
Internal support for a proc-macro library for reading attributes into structs when
implementing custom derives. Use https://crates.io/crates/darling in your code.
"""
license = "MIT"
notices = ["Copyright (c) 2017 Ted Driggs"]
authors = ["Ted Driggs <ted.driggs@outlook.com>"]
repository = "https://github.com/TedDriggs/darling"

[[dependencies]]
name = "deranged"
version = "0.4.0"
description = "Ranged integers"
license = "MIT OR Apache-2.0"
notices = [
  "Copyright (c) 2024 Jacob Pratt et al.",
  "Copyright 2024 Jacob Pratt et al.",
]
authors = ["Jacob Pratt <jacob@jhpratt.dev>"]
repository = "https://github.com/jhpratt/deranged"

[[dependencies]]
name = "derive_more"
version = "2.0.1"
description = "Adds #[derive(x)] macros for more traits"
license = "MIT"
notices = ["Copyright (c) 2016 Jelte Fennema"]
authors = ["Jelte Fennema <github-tech@jeltef.nl>"]
repository = "https://github.com/JelteF/derive_more"

[[dependencies]]
name = "derive_more-impl"
version = "2.0.1"
description = "Internal implementation of `derive_more` crate"
license = "MIT"
notices = ["Copyright (c) 2016 Jelte Fennema"]
authors = ["Jelte Fennema <github-tech@jeltef.nl>"]
repository = "https://github.com/JelteF/derive_more"

[[dependencies]]
name = "digest"
version = "0.10.7"
description = "Traits for cryptographic hash functions and message authentication codes"
license = "MIT OR Apache-2.0"
notices = ["Copyright (c) 2017 Artyom Pavlov"]
authors = ["RustCrypto Developers"]
repository = "https://github.com/RustCrypto/traits"

[[dependencies]]
name = "displaydoc"
version = "0.2.5"
description = """
A derive macro for implementing the display Trait via a doc comment and string interpolation
"""
license = "MIT OR Apache-2.0"
authors = ["Jane Lusby <jlusby@yaah.dev>"]
repository = "https://github.com/yaahc/displaydoc"

[[dependencies]]
name = "dlv-list"
version = "0.5.2"
description = "Semi-doubly linked list implemented using a vector"
license = "MIT OR Apache-2.0"
notices = ["Copyright (c) 2022 Scott Godwin"]
authors = ["Scott Godwin <sgodwincs@gmail.com>"]
repository = "https://github.com/sgodwincs/dlv-list-rs"

[[dependencies]]
name = "document-features"
version = "0.2.11"
description = "Extract documentation for the feature flags from comments in Cargo.toml"
license = "MIT OR Apache-2.0"
notices = [
  "(c) You must retain, in the Source form of any Derivative Works that You distribute, all copyright, patent, trademark, and attribution notices from the Source form of the Work, excluding those notices that do not pertain to any part of the Derivative Works; and",
  "Copyright (c) 2020 Olivier Goffart <ogoffart@sixtyfps.io>",
]
authors = ["Slint Developers <info@slint.dev>"]
repository = "https://github.com/slint-ui/document-features"
homepage = "https://slint.rs"

[[dependencies]]
name = "either"
version = "1.15.0"
description = """
The enum `Either` with variants `Left` and `Right` is a general purpose sum type with two cases.
"""
license = "MIT OR Apache-2.0"
notices = ["Copyright (c) 2015"]
authors = ["bluss"]
repository = "https://github.com/rayon-rs/either"

[[dependencies]]
name = "encoding_rs"
version = "0.8.35"
description = "A Gecko-oriented implementation of the Encoding Standard"
license = "(Apache-2.0 OR MIT) AND BSD-3-Clause"
notices = ["Copyright © WHATWG (Apple, Google, Mozilla, Microsoft)."]
authors = ["Henri Sivonen <hsivonen@hsivonen.fi>"]
repository = "https://github.com/hsivonen/encoding_rs"
homepage = "https://docs.rs/encoding_rs/"

[[dependencies]]
name = "equivalent"
version = "1.0.2"
description = "Traits for key comparison in maps."
license = "Apache-2.0 OR MIT"
notices = ["Copyright (c) 2016--2023"]
repository = "https://github.com/indexmap-rs/equivalent"

[[dependencies]]
name = "erased-serde"
version = "0.4.6"
description = "Type-erased Serialize and Serializer traits"
license = "MIT OR Apache-2.0"
authors = ["David Tolnay <dtolnay@gmail.com>"]
repository = "https://github.com/dtolnay/erased-serde"

[[dependencies]]
name = "errno"
version = "0.3.13"
description = "Cross-platform interface to the `errno` variable."
license = "MIT OR Apache-2.0"
notices = ["Copyright (c) 2014 Chris Wong"]
authors = [
  "Chris Wong <lambda.fairy@gmail.com>",
  "Dan Gohman <dev@sunfishcode.online>",
]
repository = "https://github.com/lambda-fairy/rust-errno"

[[dependencies]]
name = "eyre"
version = "0.6.12"
description = "Flexible concrete Error Reporting type built on std::error::Error with customizable Reports"
license = "MIT OR Apache-2.0"
authors = [
  "David Tolnay <dtolnay@gmail.com>",
  "Jane Lusby <jlusby42@gmail.com>",
]
repository = "https://github.com/eyre-rs/eyre"

[[dependencies]]
name = "fastrand"
version = "2.3.0"
description = "A simple and fast random number generator"
license = "Apache-2.0 OR MIT"
authors = ["Stjepan Glavina <stjepang@gmail.com>"]
repository = "https://github.com/smol-rs/fastrand"

[[dependencies]]
name = "flate2"
version = "1.1.2"
description = """
DEFLATE compression and decompression exposed as Read/BufRead/Write streams.
Supports miniz_oxide and multiple zlib implementations. Supports zlib, gzip,
and raw deflate streams.
"""
license = "MIT OR Apache-2.0"
notices = ["Copyright (c) 2014-2025 Alex Crichton"]
authors = [
  "Alex Crichton <alex@alexcrichton.com>",
  "Josh Triplett <josh@joshtriplett.org>",
]
repository = "https://github.com/rust-lang/flate2-rs"

[[dependencies]]
name = "fnv"
version = "1.0.7"
description = "Fowler–Noll–Vo hash function"
license = "Apache-2.0 / MIT"
notices = ["Copyright (c) 2017 Contributors"]
authors = ["Alex Crichton <alex@alexcrichton.com>"]
repository = "https://github.com/servo/rust-fnv"

[[dependencies]]
name = "foldhash"
version = "0.1.5"
description = "A fast, non-cryptographic, minimally DoS-resistant hashing algorithm."
license = "Zlib"
notices = ["Copyright (c) 2024 Orson Peters"]
authors = ["Orson Peters <orsonpeters@gmail.com>"]
repository = "https://github.com/orlp/foldhash"

[[dependencies]]
name = "foreign-types"
version = "0.3.2"
description = "A framework for Rust wrappers over C APIs"
license = "MIT/Apache-2.0"
notices = ["Copyright (c) 2017 The foreign-types Developers"]
authors = ["Steven Fackler <sfackler@gmail.com>"]
repository = "https://github.com/sfackler/foreign-types"

[[dependencies]]
name = "foreign-types-shared"
version = "0.1.1"
description = "An internal crate used by foreign-types"
license = "MIT/Apache-2.0"
notices = ["Copyright (c) 2017 The foreign-types Developers"]
authors = ["Steven Fackler <sfackler@gmail.com>"]
repository = "https://github.com/sfackler/foreign-types"

[[dependencies]]
name = "form_urlencoded"
version = "1.2.2"
description = "Parser and serializer for the application/x-www-form-urlencoded syntax, as used by HTML forms."
license = "MIT OR Apache-2.0"
notices = ["Copyright (c) 2013-2016 The rust-url developers"]
authors = ["The rust-url developers"]
repository = "https://github.com/servo/rust-url"

[[dependencies]]
name = "futures-channel"
version = "0.3.31"
description = """
Channels for asynchronous communication using futures-rs.
"""
license = "MIT OR Apache-2.0"
notices = [
  "Copyright (c) 2016 Alex Crichton",
  "Copyright (c) 2017 The Tokio Authors",
]
repository = "https://github.com/rust-lang/futures-rs"
homepage = "https://rust-lang.github.io/futures-rs"

[[dependencies]]
name = "futures-core"
version = "0.3.31"
description = """
The core traits and types in for the `futures` library.
"""
license = "MIT OR Apache-2.0"
notices = [
  "Copyright (c) 2016 Alex Crichton",
  "Copyright (c) 2017 The Tokio Authors",
]
repository = "https://github.com/rust-lang/futures-rs"
homepage = "https://rust-lang.github.io/futures-rs"

[[dependencies]]
name = "futures-sink"
version = "0.3.31"
description = """
The asynchronous `Sink` trait for the futures-rs library.
"""
license = "MIT OR Apache-2.0"
notices = [
  "Copyright (c) 2016 Alex Crichton",
  "Copyright (c) 2017 The Tokio Authors",
]
repository = "https://github.com/rust-lang/futures-rs"
homepage = "https://rust-lang.github.io/futures-rs"

[[dependencies]]
name = "futures-task"
version = "0.3.31"
description = """
Tools for working with tasks.
"""
license = "MIT OR Apache-2.0"
notices = [
  "Copyright (c) 2016 Alex Crichton",
  "Copyright (c) 2017 The Tokio Authors",
]
repository = "https://github.com/rust-lang/futures-rs"
homepage = "https://rust-lang.github.io/futures-rs"

[[dependencies]]
name = "futures-util"
version = "0.3.31"
description = """
Common utilities and extension traits for the futures-rs library.
"""
license = "MIT OR Apache-2.0"
notices = [
  "Copyright (c) 2016 Alex Crichton",
  "Copyright (c) 2017 The Tokio Authors",
]
repository = "https://github.com/rust-lang/futures-rs"
homepage = "https://rust-lang.github.io/futures-rs"

[[dependencies]]
name = "generic-array"
version = "0.14.7"
description = "Generic types implementing functionality of arrays"
license = "MIT"
notices = ["Copyright (c) 2015 Bartłomiej Kamiński"]
authors = [
  "Bartłomiej Kamiński <fizyk20@gmail.com>",
  "Aaron Trent <novacrazy@gmail.com>",
]
repository = "https://github.com/fizyk20/generic-array.git"

[[dependencies]]
name = "getrandom"
version = "0.2.16"
description = "A small cross-platform library for retrieving random data from system source"
license = "MIT OR Apache-2.0"
notices = [
  "Copyright (c) 2014 The Rust Project Developers",
  "Copyright (c) 2018-2024 The rust-random Project Developers",
]
authors = ["The Rand Project Developers"]
repository = "https://github.com/rust-random/getrandom"

[[dependencies]]
name = "getrandom"
version = "0.3.3"
description = "A small cross-platform library for retrieving random data from system source"
license = "MIT OR Apache-2.0"
notices = [
  "Copyright (c) 2014 The Rust Project Developers",
  "Copyright (c) 2018-2025 The rust-random Project Developers",
]
authors = ["The Rand Project Developers"]
repository = "https://github.com/rust-random/getrandom"

[[dependencies]]
name = "gimli"
version = "0.31.1"
description = "A library for reading and writing the DWARF debugging format."
license = "MIT OR Apache-2.0"
notices = ["Copyright (c) 2015 The Rust Project Developers"]
repository = "https://github.com/gimli-rs/gimli"

[[dependencies]]
name = "h2"
version = "0.4.12"
description = "An HTTP/2 client and server"
license = "MIT"
notices = ["Copyright (c) 2017 h2 authors"]
authors = [
  "Carl Lerche <me@carllerche.com>",
  "Sean McArthur <sean@seanmonstar.com>",
]
repository = "https://github.com/hyperium/h2"

[[dependencies]]
name = "hashbrown"
version = "0.12.3"
description = "A Rust port of Google's SwissTable hash map"
license = "MIT OR Apache-2.0"
notices = ["Copyright (c) 2016 Amanieu d'Antras"]
authors = ["Amanieu d'Antras <amanieu@gmail.com>"]
repository = "https://github.com/rust-lang/hashbrown"

[[dependencies]]
name = "hashbrown"
version = "0.14.5"
description = "A Rust port of Google's SwissTable hash map"
license = "MIT OR Apache-2.0"
notices = ["Copyright (c) 2016 Amanieu d'Antras"]
authors = ["Amanieu d'Antras <amanieu@gmail.com>"]
repository = "https://github.com/rust-lang/hashbrown"

[[dependencies]]
name = "hashbrown"
version = "0.15.5"
description = "A Rust port of Google's SwissTable hash map"
license = "MIT OR Apache-2.0"
notices = ["Copyright (c) 2016 Amanieu d'Antras"]
authors = ["Amanieu d'Antras <amanieu@gmail.com>"]
repository = "https://github.com/rust-lang/hashbrown"

[[dependencies]]
name = "hashlink"
version = "0.10.0"
description = "HashMap-like containers that hold their key-value pairs in a user controllable order"
license = "MIT OR Apache-2.0"
notices = [
  "This work is derived in part from the `linked-hash-map` crate, Copyright (c)",
]
authors = ["kyren <kerriganw@gmail.com>"]
repository = "https://github.com/kyren/hashlink"

[[dependencies]]
name = "hdrhistogram"
version = "7.5.4"
description = "A port of HdrHistogram to Rust"
license = "MIT/Apache-2.0"
notices = ["Copyright (c) 2016 Jon Gjengset"]
authors = [
  "Jon Gjengset <jon@thesquareplanet.com>",
  "Marshall Pierce <marshall@mpierce.org>",
]
repository = "https://github.com/HdrHistogram/HdrHistogram_rust.git"
homepage = "https://github.com/HdrHistogram/HdrHistogram_rust"

[[dependencies]]
name = "heck"
version = "0.5.0"
description = "heck is a case conversion library."
license = "MIT OR Apache-2.0"
notices = ["Copyright (c) 2015 The Rust Project Developers"]
repository = "https://github.com/withoutboats/heck"

[[dependencies]]
name = "hex"
version = "0.4.3"
description = "Encoding and decoding data into/from hexadecimal representation."
license = "MIT OR Apache-2.0"
notices = [
  "Copyright (c) 2013-2014 The Rust Project Developers.",
  "Copyright (c) 2015-2020 The rust-hex Developers",
]
authors = ["KokaKiwi <kokakiwi@kokakiwi.net>"]
repository = "https://github.com/KokaKiwi/rust-hex"

[[dependencies]]
name = "http"
version = "1.3.1"
description = """
A set of types for representing HTTP requests and responses.
"""
license = "MIT OR Apache-2.0"
notices = [
  "Copyright (c) 2017 http-rs authors",
  "Copyright 2017 http-rs authors",
]
authors = [
  "Alex Crichton <alex@alexcrichton.com>",
  "Carl Lerche <me@carllerche.com>",
  "Sean McArthur <sean@seanmonstar.com>",
]
repository = "https://github.com/hyperium/http"

[[dependencies]]
name = "http-body"
version = "1.0.1"
description = """
Trait representing an asynchronous, streaming, HTTP request or response body.
"""
license = "MIT"
notices = ["Copyright (c) 2019-2024 Sean McArthur & Hyper Contributors"]
authors = [
  "Carl Lerche <me@carllerche.com>",
  "Lucio Franco <luciofranco14@gmail.com>",
  "Sean McArthur <sean@seanmonstar.com>",
]
repository = "https://github.com/hyperium/http-body"

[[dependencies]]
name = "http-body-util"
version = "0.1.3"
description = """
Combinators and adapters for HTTP request or response bodies.
"""
license = "MIT"
notices = ["Copyright (c) 2019-2025 Sean McArthur & Hyper Contributors"]
authors = [
  "Carl Lerche <me@carllerche.com>",
  "Lucio Franco <luciofranco14@gmail.com>",
  "Sean McArthur <sean@seanmonstar.com>",
]
repository = "https://github.com/hyperium/http-body"

[[dependencies]]
name = "httparse"
version = "1.10.1"
description = "A tiny, safe, speedy, zero-copy HTTP/1.x parser."
license = "MIT OR Apache-2.0"
notices = ["Copyright (c) 2015-2025 Sean McArthur"]
authors = ["Sean McArthur <sean@seanmonstar.com>"]
repository = "https://github.com/seanmonstar/httparse"

[[dependencies]]
name = "httpdate"
version = "1.0.3"
description = "HTTP date parsing and formatting"
license = "MIT OR Apache-2.0"
notices = ["Copyright (c) 2016 Pyfisch"]
authors = ["Pyfisch <pyfisch@posteo.org>"]
repository = "https://github.com/pyfisch/httpdate"

[[dependencies]]
name = "humantime"
version = "2.2.0"
description = "A parser and formatter for std::time::{Duration, SystemTime}"
license = "MIT OR Apache-2.0"
notices = [
  "Copyright (c) 2016 Pyfisch",
  "Copyright (c) 2016 The humantime Developers",
  "Copyright © 2005-2013 Rich Felker",
]
repository = "https://github.com/chronotope/humantime"

[[dependencies]]
name = "hyper"
version = "1.7.0"
description = "A protective and efficient HTTP library for all."
license = "MIT"
notices = ["Copyright (c) 2014-2025 Sean McArthur"]
authors = ["Sean McArthur <sean@seanmonstar.com>"]
repository = "https://github.com/hyperium/hyper"
homepage = "https://hyper.rs"

[[dependencies]]
name = "hyper-rustls"
version = "0.27.7"
description = "Rustls+hyper integration for pure rust HTTPS"
license = "Apache-2.0 OR ISC OR MIT"
notices = [
  "Copyright (c) 2016 Joseph Birr-Pixton <jpixton@gmail.com>",
  "Copyright (c) 2016, Joseph Birr-Pixton <jpixton@gmail.com>",
]
repository = "https://github.com/rustls/hyper-rustls"

[[dependencies]]
name = "hyper-timeout"
version = "0.5.2"
description = "A connect, read and write timeout aware connector to be used with hyper Client."
license = "MIT OR Apache-2.0"
notices = ["Copyright (c) 2016 The weldr Project Developers"]
authors = ["Herman J. Radtke III <herman@hermanradtke.com>"]
repository = "https://github.com/hjr3/hyper-timeout"

[[dependencies]]
name = "hyper-tls"
version = "0.6.0"
description = "Default TLS implementation for use with hyper"
license = "MIT/Apache-2.0"
notices = ["Copyright (c) 2017 Sean McArthur"]
authors = ["Sean McArthur <sean@seanmonstar.com>"]
repository = "https://github.com/hyperium/hyper-tls"
homepage = "https://hyper.rs"

[[dependencies]]
name = "hyper-util"
version = "0.1.16"
description = "hyper utilities"
license = "MIT"
notices = ["Copyright (c) 2023-2025 Sean McArthur"]
authors = ["Sean McArthur <sean@seanmonstar.com>"]
repository = "https://github.com/hyperium/hyper-util"
homepage = "https://hyper.rs"

[[dependencies]]
name = "iana-time-zone"
version = "0.1.63"
description = "get the IANA time zone for the current system"
license = "MIT OR Apache-2.0"
notices = ["Copyright (c) 2020 Andrew D. Straw", "Copyright 2020 Andrew Straw"]
authors = [
  "Andrew Straw <strawman@astraw.com>",
  "René Kijewski <rene.kijewski@fu-berlin.de>",
  "Ryan Lopopolo <rjl@hyperbo.la>",
]
repository = "https://github.com/strawlab/iana-time-zone"

[[dependencies]]
name = "iana-time-zone-haiku"
version = "0.1.2"
description = "iana-time-zone support crate for Haiku OS"
license = "MIT OR Apache-2.0"
notices = ["Copyright (c) 2020 Andrew D. Straw", "Copyright 2020 Andrew Straw"]
authors = ["René Kijewski <crates.io@k6i.de>"]
repository = "https://github.com/strawlab/iana-time-zone"

[[dependencies]]
name = "ical"
version = "0.11.0"
description = "Ical/Vcard parser for Rust"
authors = ["Peltoche <dev@halium.fr>"]
repository = "https://github.com/Peltoche/ical-rs"

[[dependencies]]
name = "icu_collections"
version = "2.0.0"
description = "Collection of API for use in ICU libraries."
license = "Unicode-3.0"
notices = ["Copyright © 2020-2024 Unicode, Inc."]
authors = ["The ICU4X Project Developers"]
repository = "https://github.com/unicode-org/icu4x"
homepage = "https://icu4x.unicode.org"

[[dependencies]]
name = "icu_locale_core"
version = "2.0.0"
description = "API for managing Unicode Language and Locale Identifiers"
license = "Unicode-3.0"
notices = ["Copyright © 2020-2024 Unicode, Inc."]
authors = ["The ICU4X Project Developers"]
repository = "https://github.com/unicode-org/icu4x"
homepage = "https://icu4x.unicode.org"

[[dependencies]]
name = "icu_normalizer"
version = "2.0.0"
description = "API for normalizing text into Unicode Normalization Forms"
license = "Unicode-3.0"
notices = ["Copyright © 2020-2024 Unicode, Inc."]
authors = ["The ICU4X Project Developers"]
repository = "https://github.com/unicode-org/icu4x"
homepage = "https://icu4x.unicode.org"

[[dependencies]]
name = "icu_normalizer_data"
version = "2.0.0"
description = "Data for the icu_normalizer crate"
license = "Unicode-3.0"
notices = ["Copyright © 2020-2024 Unicode, Inc."]
authors = ["The ICU4X Project Developers"]
repository = "https://github.com/unicode-org/icu4x"
homepage = "https://icu4x.unicode.org"

[[dependencies]]
name = "icu_properties"
version = "2.0.1"
description = "Definitions for Unicode properties"
license = "Unicode-3.0"
notices = ["Copyright © 2020-2024 Unicode, Inc."]
authors = ["The ICU4X Project Developers"]
repository = "https://github.com/unicode-org/icu4x"
homepage = "https://icu4x.unicode.org"

[[dependencies]]
name = "icu_properties_data"
version = "2.0.1"
description = "Data for the icu_properties crate"
license = "Unicode-3.0"
notices = ["Copyright © 2020-2024 Unicode, Inc."]
authors = ["The ICU4X Project Developers"]
repository = "https://github.com/unicode-org/icu4x"
homepage = "https://icu4x.unicode.org"

[[dependencies]]
name = "icu_provider"
version = "2.0.0"
description = "Trait and struct definitions for the ICU data provider"
license = "Unicode-3.0"
notices = ["Copyright © 2020-2024 Unicode, Inc."]
authors = ["The ICU4X Project Developers"]
repository = "https://github.com/unicode-org/icu4x"
homepage = "https://icu4x.unicode.org"

[[dependencies]]
name = "ident_case"
version = "1.0.1"
description = "Utility for applying case rules to Rust identifiers."
license = "MIT/Apache-2.0"
authors = ["Ted Driggs <ted.driggs@outlook.com>"]
repository = "https://github.com/TedDriggs/ident_case"

[[dependencies]]
name = "idna"
version = "1.1.0"
description = "IDNA (Internationalizing Domain Names in Applications) and Punycode."
license = "MIT OR Apache-2.0"
notices = ["Copyright (c) 2013-2025 The rust-url developers"]
authors = ["The rust-url developers"]
repository = "https://github.com/servo/rust-url/"

[[dependencies]]
name = "idna_adapter"
version = "1.2.1"
description = "Back end adapter for idna"
license = "Apache-2.0 OR MIT"
notices = ["Copyright (c) The rust-url developers"]
authors = ["The rust-url developers"]
repository = "https://github.com/hsivonen/idna_adapter"
homepage = "https://docs.rs/crate/idna_adapter/latest"

[[dependencies]]
name = "indenter"
version = "0.3.4"
description = """
A formatter wrapper that indents the text, designed for error display impls
"""
license = "MIT OR Apache-2.0"
authors = ["Jane Lusby <jlusby@yaah.dev>"]
repository = "https://github.com/yaahc/indenter"

[[dependencies]]
name = "indexmap"
version = "1.9.3"
description = "A hash table with consistent order and fast iteration."
license = "Apache-2.0 OR MIT"
notices = ["Copyright (c) 2016--2017"]
repository = "https://github.com/bluss/indexmap"

[[dependencies]]
name = "indexmap"
version = "2.11.0"
description = "A hash table with consistent order and fast iteration."
license = "Apache-2.0 OR MIT"
notices = ["Copyright (c) 2016--2017"]
repository = "https://github.com/indexmap-rs/indexmap"

[[dependencies]]
name = "indoc"
version = "2.0.6"
description = "Indented document literals"
license = "MIT OR Apache-2.0"
authors = ["David Tolnay <dtolnay@gmail.com>"]
repository = "https://github.com/dtolnay/indoc"

[[dependencies]]
name = "instability"
version = "0.3.9"
description = "Rust API stability attributes for the rest of us. A fork of the `stability` crate."
license = "MIT"
notices = [
  "Copyright (c) 2020 Stephen M. Coakley",
  "Copyright (c) The Ratatui Developers",
]
authors = [
  "Stephen M. Coakley <me@stephencoakley.com>",
  "The Ratatui Developers",
]
repository = "https://github.com/ratatui/instability"

[[dependencies]]
name = "io-uring"
version = "0.7.10"
description = "The low-level `io_uring` userspace interface for Rust"
license = "MIT OR Apache-2.0"
notices = [
  "Copyright (c) 2019 quininer@live.com",
  "Copyright 2019 quininer kel",
]
authors = ["quininer <quininer@live.com>"]
repository = "https://github.com/tokio-rs/io-uring"

[[dependencies]]
name = "ipnet"
version = "2.11.0"
description = "Provides types and useful methods for working with IPv4 and IPv6 network addresses, commonly called IP prefixes. The new `IpNet`, `Ipv4Net`, and `Ipv6Net` types build on the existing `IpAddr`, `Ipv4Addr`, and `Ipv6Addr` types already provided in Rust's standard library and align to their design to stay consistent. The module also provides useful traits that extend `Ipv4Addr` and `Ipv6Addr` with methods for `Add`, `Sub`, `BitAnd`, and `BitOr` operations. The module only uses stable feature so it is guaranteed to compile using the stable toolchain."
license = "MIT OR Apache-2.0"
notices = ["Copyright 2017 Juniper Networks, Inc."]
authors = ["Kris Price <kris@krisprice.nz>"]
repository = "https://github.com/krisprice/ipnet"

[[dependencies]]
name = "iri-string"
version = "0.7.8"
description = "IRI as string types"
license = "MIT OR Apache-2.0"
notices = ["Copyright 2019-2024 YOSHIOKA Takuma"]
authors = ["YOSHIOKA Takuma <nop_thread@nops.red>"]
repository = "https://github.com/lo48576/iri-string"

[[dependencies]]
name = "is_terminal_polyfill"
version = "1.70.1"
description = "Polyfill for `is_terminal` stdlib feature for use with older MSRVs"
license = "MIT OR Apache-2.0"
notices = ["Copyright (c) Individual contributors"]
repository = "https://github.com/polyfill-rs/is_terminal_polyfill"

[[dependencies]]
name = "iso8601-duration"
version = "0.2.0"
description = "Parse ISO8601 duration format."
license = "MIT"
authors = ["PoiScript <poiscript@gmail.com>"]
repository = "https://github.com/PoiScript/iso8601-duration"

[[dependencies]]
name = "itertools"
version = "0.13.0"
description = "Extra iterator adaptors, iterator methods, free functions, and macros."
license = "MIT OR Apache-2.0"
notices = ["Copyright (c) 2015"]
authors = ["bluss"]
repository = "https://github.com/rust-itertools/itertools"

[[dependencies]]
name = "itertools"
version = "0.14.0"
description = "Extra iterator adaptors, iterator methods, free functions, and macros."
license = "MIT OR Apache-2.0"
notices = ["Copyright (c) 2015"]
authors = ["bluss"]
repository = "https://github.com/rust-itertools/itertools"

[[dependencies]]
name = "itoa"
version = "1.0.15"
description = "Fast integer primitive to string conversion"
license = "MIT OR Apache-2.0"
authors = ["David Tolnay <dtolnay@gmail.com>"]
repository = "https://github.com/dtolnay/itoa"

[[dependencies]]
name = "js-sys"
version = "0.3.77"
description = """
Bindings for all JS global objects and functions in all JS environments like
Node.js and browsers, built on `#[wasm_bindgen]` using the `wasm-bindgen` crate.
"""
license = "MIT OR Apache-2.0"
notices = ["Copyright (c) 2014 Alex Crichton"]
authors = ["The wasm-bindgen Developers"]
repository = "https://github.com/rustwasm/wasm-bindgen/tree/master/crates/js-sys"
homepage = "https://rustwasm.github.io/wasm-bindgen/"

[[dependencies]]
name = "json5"
version = "0.4.1"
description = "A Rust JSON5 serializer and deserializer which speaks Serde."
license = "ISC"
authors = ["Callum Oakley <hello@callumoakley.net>"]
repository = "https://github.com/callum-oakley/json5-rs"

[[dependencies]]
name = "lazy_static"
version = "1.5.0"
description = "A macro for declaring lazily evaluated statics in Rust."
license = "MIT OR Apache-2.0"
notices = ["Copyright (c) 2010 The Rust Project Developers"]
authors = ["Marvin Löbel <loebel.marvin@gmail.com>"]
repository = "https://github.com/rust-lang-nursery/lazy-static.rs"

[[dependencies]]
name = "libc"
version = "0.2.175"
description = "Raw FFI bindings to platform libraries like libc."
license = "MIT OR Apache-2.0"
notices = ["Copyright (c) 2014-2020 The Rust Project Developers"]
authors = ["The Rust Project Developers"]
repository = "https://github.com/rust-lang/libc"

[[dependencies]]
name = "linux-raw-sys"
version = "0.4.15"
description = "Generated bindings for Linux's userspace API"
license = "Apache-2.0 WITH LLVM-exception OR Apache-2.0 OR MIT"
authors = ["Dan Gohman <dev@sunfishcode.online>"]
repository = "https://github.com/sunfishcode/linux-raw-sys"

[[dependencies]]
name = "linux-raw-sys"
version = "0.9.4"
description = "Generated bindings for Linux's userspace API"
license = "Apache-2.0 WITH LLVM-exception OR Apache-2.0 OR MIT"
authors = ["Dan Gohman <dev@sunfishcode.online>"]
repository = "https://github.com/sunfishcode/linux-raw-sys"

[[dependencies]]
name = "litemap"
version = "0.8.0"
description = "A key-value Map implementation based on a flat, sorted Vec."
license = "Unicode-3.0"
notices = ["Copyright © 2020-2024 Unicode, Inc."]
authors = ["The ICU4X Project Developers"]
repository = "https://github.com/unicode-org/icu4x"

[[dependencies]]
name = "litrs"
version = "0.4.2"
description = """
Parse and inspect Rust literals (i.e. tokens in the Rust programming language
representing fixed values). Particularly useful for proc macros, but can also
be used outside of a proc-macro context.
"""
license = "MIT/Apache-2.0"
notices = ["Copyright (c) 2020 Project Developers"]
authors = ["Lukas Kalbertodt <lukas.kalbertodt@gmail.com>"]
repository = "https://github.com/LukasKalbertodt/litrs/"

[[dependencies]]
name = "lock_api"
version = "0.4.13"
description = "Wrappers to create fully-featured Mutex and RwLock types. Compatible with no_std."
license = "MIT OR Apache-2.0"
notices = ["Copyright (c) 2016 The Rust Project Developers"]
authors = ["Amanieu d'Antras <amanieu@gmail.com>"]
repository = "https://github.com/Amanieu/parking_lot"

[[dependencies]]
name = "log"
version = "0.4.27"
description = """
A lightweight logging facade for Rust
"""
license = "MIT OR Apache-2.0"
notices = ["Copyright (c) 2014 The Rust Project Developers"]
authors = ["The Rust Project Developers"]
repository = "https://github.com/rust-lang/log"

[[dependencies]]
name = "lru"
version = "0.12.5"
description = "A LRU cache implementation"
license = "MIT"
notices = ["Copyright (c) 2016 Jerome Froelich"]
authors = ["Jerome Froelich <jeromefroelic@hotmail.com>"]
repository = "https://github.com/jeromefroe/lru-rs.git"
homepage = "https://github.com/jeromefroe/lru-rs"

[[dependencies]]
name = "markdown"
version = "1.0.0"
description = "CommonMark compliant markdown parser in Rust with ASTs and extensions"
license = "MIT"
notices = ["Copyright (c) 2022 Titus Wormer <tituswormer@gmail.com>"]
authors = ["Titus Wormer <tituswormer@gmail.com>"]
repository = "https://github.com/wooorm/markdown-rs"

[[dependencies]]
name = "matchers"
version = "0.1.0"
description = """
Regex matching on character and byte streams.
"""
license = "MIT"
notices = ["Copyright (c) 2019 Eliza Weisman"]
authors = ["Eliza Weisman <eliza@buoyant.io>"]
repository = "https://github.com/hawkw/matchers"

[[dependencies]]
name = "matchit"
version = "0.7.3"
description = "A high performance, zero-copy URL router."
license = "MIT AND BSD-3-Clause"
notices = [
  "Copyright (c) 2013, Julien Schmidt",
  "Copyright (c) 2022 Ibraheem Ahmed",
]
authors = ["Ibraheem Ahmed <ibraheem@ibraheem.ca>"]
repository = "https://github.com/ibraheemdev/matchit"

[[dependencies]]
name = "memchr"
version = "2.7.5"
description = """
Provides extremely fast (uses SIMD on x86_64, aarch64 and wasm32) routines for
1, 2 or 3 byte search and single substring search.
"""
license = "Unlicense OR MIT"
notices = ["Copyright (c) 2015 Andrew Gallant"]
authors = ["Andrew Gallant <jamslam@gmail.com>", "bluss"]
repository = "https://github.com/BurntSushi/memchr"

[[dependencies]]
name = "mime"
version = "0.3.17"
description = "Strongly Typed Mimes"
license = "MIT OR Apache-2.0"
notices = ["Copyright (c) 2014 Sean McArthur"]
authors = ["Sean McArthur <sean@seanmonstar.com>"]
repository = "https://github.com/hyperium/mime"

[[dependencies]]
name = "minimal-lexical"
version = "0.2.1"
description = "Fast float parsing conversion routines."
license = "MIT/Apache-2.0"
notices = ["Copyright (c) 2009 The Go Authors. All rights reserved."]
authors = ["Alex Huszagh <ahuszagh@gmail.com>"]
repository = "https://github.com/Alexhuszagh/minimal-lexical"

[[dependencies]]
name = "miniz_oxide"
version = "0.8.9"
description = "DEFLATE compression and decompression library rewritten in Rust based on miniz"
license = "MIT OR Zlib OR Apache-2.0"
notices = [
  "Copyright (c) 2017 Frommi",
  "Copyright (c) 2017-2024 oyvindln",
  "Copyright (c) 2020 Frommi",
  "Copyright 2010-2014 Rich Geldreich and Tenacious Software LLC",
  "Copyright 2013-2014 RAD Game Tools and Valve Software",
]
authors = [
  "Frommi <daniil.liferenko@gmail.com>",
  "oyvindln <oyvindln@users.noreply.github.com>",
  "Rich Geldreich richgel99@gmail.com",
]
repository = "https://github.com/Frommi/miniz_oxide/tree/master/miniz_oxide"

[[dependencies]]
name = "mio"
version = "1.0.4"
description = "Lightweight non-blocking I/O."
license = "MIT"
notices = ["Copyright (c) 2014 Carl Lerche and other MIO contributors"]
authors = [
  "Carl Lerche <me@carllerche.com>",
  "Thomas de Zeeuw <thomasdezeeuw@gmail.com>",
  "Tokio Contributors <team@tokio.rs>",
]
repository = "https://github.com/tokio-rs/mio"

[[dependencies]]
name = "native-tls"
version = "0.2.14"
description = "A wrapper over a platform's native TLS implementation"
license = "MIT OR Apache-2.0"
notices = ["Copyright (c) 2016 The rust-native-tls Developers"]
authors = ["Steven Fackler <sfackler@gmail.com>"]
repository = "https://github.com/sfackler/rust-native-tls"

[[dependencies]]
name = "nom"
version = "7.1.3"
description = "A byte-oriented, zero-copy, parser combinators library"
license = "MIT"
notices = ["Copyright (c) 2014-2019 Geoffroy Couprie"]
authors = ["contact@geoffroycouprie.com"]
repository = "https://github.com/Geal/nom"

[[dependencies]]
name = "nu-ansi-term"
version = "0.46.0"
description = "Library for ANSI terminal colors and styles (bold, underline)"
license = "MIT"
authors = [
  "ogham@bsago.me",
  "Ryan Scheel (Havvy) <ryan.havvy@gmail.com>",
  "Josh Triplett <josh@joshtriplett.org>",
  "The Nushell Project Developers",
]
repository = "https://github.com/nushell/nu-ansi-term"

[[dependencies]]
name = "num-conv"
version = "0.1.0"
description = """
`num_conv` is a crate to convert between integer types without using `as` casts. This provides
better certainty when refactoring, makes the exact behavior of code more explicit, and allows using
turbofish syntax.
"""
license = "MIT OR Apache-2.0"
notices = ["Copyright (c) 2023 Jacob Pratt", "Copyright 2023 Jacob Pratt"]
authors = ["Jacob Pratt <jacob@jhpratt.dev>"]
repository = "https://github.com/jhpratt/num-conv"

[[dependencies]]
name = "num-traits"
version = "0.2.19"
description = "Numeric traits for generic mathematics"
license = "MIT OR Apache-2.0"
notices = ["Copyright (c) 2014 The Rust Project Developers"]
authors = ["The Rust Project Developers"]
repository = "https://github.com/rust-num/num-traits"

[[dependencies]]
name = "object"
version = "0.36.7"
description = "A unified interface for reading and writing object file formats."
license = "Apache-2.0 OR MIT"
notices = ["Copyright (c) 2015 The Gimli Developers"]
repository = "https://github.com/gimli-rs/object"

[[dependencies]]
name = "once_cell"
version = "1.21.3"
description = "Single assignment cells and lazy values."
license = "MIT OR Apache-2.0"
authors = ["Aleksey Kladov <aleksey.kladov@gmail.com>"]
repository = "https://github.com/matklad/once_cell"

[[dependencies]]
name = "once_cell_polyfill"
version = "1.70.1"
description = "Polyfill for `OnceCell` stdlib feature for use with older MSRVs"
license = "MIT OR Apache-2.0"
notices = ["Copyright (c) Individual contributors"]
repository = "https://github.com/polyfill-rs/once_cell_polyfill"

[[dependencies]]
name = "openssl"
version = "0.10.73"
description = "OpenSSL bindings"
license = "Apache-2.0"
notices = ["Copyright 2011-2017 Google Inc."]
authors = ["Steven Fackler <sfackler@gmail.com>"]
repository = "https://github.com/sfackler/rust-openssl"

[[dependencies]]
name = "openssl-macros"
version = "0.1.1"
description = "Internal macros used by the openssl crate."
license = "MIT/Apache-2.0"
notices = ["Copyright (c) 2022 Steven Fackler"]

[[dependencies]]
name = "openssl-probe"
version = "0.1.6"
description = """
Tool for helping to find SSL certificate locations on the system for OpenSSL
"""
license = "MIT/Apache-2.0"
notices = ["Copyright (c) 2014 Alex Crichton"]
authors = ["Alex Crichton <alex@alexcrichton.com>"]
repository = "https://github.com/alexcrichton/openssl-probe"

[[dependencies]]
name = "openssl-sys"
version = "0.9.109"
description = "FFI bindings to OpenSSL"
license = "MIT"
notices = ["Copyright (c) 2014 Alex Crichton"]
authors = [
  "Alex Crichton <alex@alexcrichton.com>",
  "Steven Fackler <sfackler@gmail.com>",
]
repository = "https://github.com/sfackler/rust-openssl"

[[dependencies]]
name = "ordered-multimap"
version = "0.7.3"
description = "Insertion ordered multimap"
license = "MIT"
notices = ["Copyright (c) 2018 sgodwincs"]
authors = ["Scott Godwin <sgodwincs@gmail.com>"]
repository = "https://github.com/sgodwincs/ordered-multimap-rs"

[[dependencies]]
name = "overload"
version = "0.1.1"
description = "Provides a macro to simplify operator overloading."
license = "MIT"
notices = ["Copyright (c) 2019 Daniel Augusto Rizzi Salvadori"]
authors = ["Daniel Salvadori <danaugrs@gmail.com>"]
repository = "https://github.com/danaugrs/overload"

[[dependencies]]
name = "owo-colors"
version = "4.2.2"
description = "Zero-allocation terminal colors that'll make people go owo"
license = "MIT"
notices = ["Copyright (c) 2020 - present The owo-colors Developers"]
authors = ["jam1garner <8260240+jam1garner@users.noreply.github.com>"]
repository = "https://github.com/owo-colors/owo-colors"

[[dependencies]]
name = "parking_lot"
version = "0.12.4"
description = "More compact and efficient implementations of the standard synchronization primitives."
license = "MIT OR Apache-2.0"
notices = ["Copyright (c) 2016 The Rust Project Developers"]
authors = ["Amanieu d'Antras <amanieu@gmail.com>"]
repository = "https://github.com/Amanieu/parking_lot"

[[dependencies]]
name = "parking_lot_core"
version = "0.9.11"
description = "An advanced API for creating custom synchronization primitives."
license = "MIT OR Apache-2.0"
notices = ["Copyright (c) 2016 The Rust Project Developers"]
authors = ["Amanieu d'Antras <amanieu@gmail.com>"]
repository = "https://github.com/Amanieu/parking_lot"

[[dependencies]]
name = "paste"
version = "1.0.15"
description = "Macros for all your token pasting needs"
license = "MIT OR Apache-2.0"
authors = ["David Tolnay <dtolnay@gmail.com>"]
repository = "https://github.com/dtolnay/paste"

[[dependencies]]
name = "pathdiff"
version = "0.2.3"
description = "Library for diffing paths to obtain relative paths"
license = "MIT/Apache-2.0"
notices = ["Copyright 2017 The Rust Project Developers"]
authors = ["Manish Goregaokar <manishsmail@gmail.com>"]
repository = "https://github.com/Manishearth/pathdiff"

[[dependencies]]
name = "percent-encoding"
version = "2.3.2"
description = "Percent encoding and decoding"
license = "MIT OR Apache-2.0"
notices = ["Copyright (c) 2013-2025 The rust-url developers"]
authors = ["The rust-url developers"]
repository = "https://github.com/servo/rust-url/"

[[dependencies]]
name = "pest"
version = "2.8.1"
description = "The Elegant Parser"
license = "MIT OR Apache-2.0"
authors = ["Dragoș Tiselice <dragostiselice@gmail.com>"]
repository = "https://github.com/pest-parser/pest"
homepage = "https://pest.rs/"

[[dependencies]]
name = "pest_derive"
version = "2.8.1"
description = "pest's derive macro"
license = "MIT OR Apache-2.0"
authors = ["Dragoș Tiselice <dragostiselice@gmail.com>"]
repository = "https://github.com/pest-parser/pest"
homepage = "https://pest.rs/"

[[dependencies]]
name = "pest_generator"
version = "2.8.1"
description = "pest code generator"
license = "MIT OR Apache-2.0"
authors = ["Dragoș Tiselice <dragostiselice@gmail.com>"]
repository = "https://github.com/pest-parser/pest"
homepage = "https://pest.rs/"

[[dependencies]]
name = "pest_meta"
version = "2.8.1"
description = "pest meta language parser and validator"
license = "MIT OR Apache-2.0"
authors = ["Dragoș Tiselice <dragostiselice@gmail.com>"]
repository = "https://github.com/pest-parser/pest"
homepage = "https://pest.rs/"

[[dependencies]]
name = "pin-project"
version = "1.1.10"
description = """
A crate for safe and ergonomic pin-projection.
"""
license = "Apache-2.0 OR MIT"
repository = "https://github.com/taiki-e/pin-project"

[[dependencies]]
name = "pin-project-internal"
version = "1.1.10"
description = """
Implementation detail of the `pin-project` crate.
"""
license = "Apache-2.0 OR MIT"
repository = "https://github.com/taiki-e/pin-project"

[[dependencies]]
name = "pin-project-lite"
version = "0.2.16"
description = """
A lightweight version of pin-project written with declarative macros.
"""
license = "Apache-2.0 OR MIT"
repository = "https://github.com/taiki-e/pin-project-lite"

[[dependencies]]
name = "pin-utils"
version = "0.1.0"
description = """
Utilities for pinning
"""
license = "MIT OR Apache-2.0"
notices = [
  "Copyright (c) 2018 The pin-utils authors",
  "Copyright 2018 The pin-utils authors",
]
authors = ["Josef Brandl <mail@josefbrandl.de>"]
repository = "https://github.com/rust-lang-nursery/pin-utils"

[[dependencies]]
name = "pkg-config"
version = "0.3.32"
description = """
A library to run the pkg-config system tool at build time in order to be used in
Cargo build scripts.
"""
license = "MIT OR Apache-2.0"
notices = ["Copyright (c) 2014 Alex Crichton"]
authors = ["Alex Crichton <alex@alexcrichton.com>"]
repository = "https://github.com/rust-lang/pkg-config-rs"

[[dependencies]]
name = "potential_utf"
version = "0.1.2"
description = "Unvalidated string and character types"
license = "Unicode-3.0"
notices = ["Copyright © 2020-2024 Unicode, Inc."]
authors = ["The ICU4X Project Developers"]
repository = "https://github.com/unicode-org/icu4x"
homepage = "https://icu4x.unicode.org"

[[dependencies]]
name = "powerfmt"
version = "0.2.0"
description = """
    `powerfmt` is a library that provides utilities for formatting values. This crate makes it
    significantly easier to support filling to a minimum width with alignment, avoid heap
    allocation, and avoid repetitive calculations.
"""
license = "MIT OR Apache-2.0"
notices = [
  "Copyright (c) 2023 Jacob Pratt et al.",
  "Copyright 2023 Jacob Pratt et al.",
]
authors = ["Jacob Pratt <jacob@jhpratt.dev>"]
repository = "https://github.com/jhpratt/powerfmt"

[[dependencies]]
name = "ppv-lite86"
version = "0.2.21"
description = "Cross-platform cryptography-oriented low-level SIMD library."
license = "MIT OR Apache-2.0"
notices = [
  "Copyright (c) 2019 The CryptoCorrosion Contributors",
  "Copyright 2019 The CryptoCorrosion Contributors",
]
authors = ["The CryptoCorrosion Contributors"]
repository = "https://github.com/cryptocorrosion/cryptocorrosion"

[[dependencies]]
name = "proc-macro2"
<<<<<<< HEAD
version = "1.0.97"
=======
version = "1.0.101"
>>>>>>> 915a43e7
description = "A substitute implementation of the compiler's `proc_macro` API to decouple token-based libraries from the procedural macro use case."
license = "MIT OR Apache-2.0"
authors = [
  "David Tolnay <dtolnay@gmail.com>",
  "Alex Crichton <alex@alexcrichton.com>",
]
repository = "https://github.com/dtolnay/proc-macro2"

[[dependencies]]
name = "prost"
version = "0.13.5"
description = "A Protocol Buffers implementation for the Rust Language."
license = "Apache-2.0"
authors = [
  "Dan Burkert <dan@danburkert.com>",
  "Lucio Franco <luciofranco14@gmail.com>",
  "Casper Meijn <casper@meijn.net>",
  "Tokio Contributors <team@tokio.rs>",
]
repository = "https://github.com/tokio-rs/prost"

[[dependencies]]
name = "prost-derive"
version = "0.13.5"
description = "Generate encoding and decoding implementations for Prost annotated types."
license = "Apache-2.0"
authors = [
  "Dan Burkert <dan@danburkert.com>",
  "Lucio Franco <luciofranco14@gmail.com>",
  "Casper Meijn <casper@meijn.net>",
  "Tokio Contributors <team@tokio.rs>",
]
repository = "https://github.com/tokio-rs/prost"

[[dependencies]]
name = "prost-types"
version = "0.13.5"
description = "Prost definitions of Protocol Buffers well known types."
license = "Apache-2.0"
authors = [
  "Dan Burkert <dan@danburkert.com>",
  "Lucio Franco <luciofranco14@gmail.com>",
  "Casper Meijn <casper@meijn.net>",
  "Tokio Contributors <team@tokio.rs>",
]
repository = "https://github.com/tokio-rs/prost"

[[dependencies]]
name = "quote"
version = "1.0.40"
description = "Quasi-quoting macro quote!(...)"
license = "MIT OR Apache-2.0"
authors = ["David Tolnay <dtolnay@gmail.com>"]
repository = "https://github.com/dtolnay/quote"

[[dependencies]]
name = "r-efi"
version = "5.3.0"
description = "UEFI Reference Specification Protocol Constants and Definitions"
license = "MIT OR Apache-2.0 OR LGPL-2.1-or-later"
repository = "https://github.com/r-efi/r-efi"
homepage = "https://github.com/r-efi/r-efi/wiki"

[[dependencies]]
name = "rand"
version = "0.8.5"
description = """
Random number generators and other randomness functionality.
"""
license = "MIT OR Apache-2.0"
notices = [
  "Copyright (c) 2014 The Rust Project Developers",
  "Copyright 2018 Developers of the Rand project",
]
authors = ["The Rand Project Developers", "The Rust Project Developers"]
repository = "https://github.com/rust-random/rand"
homepage = "https://rust-random.github.io/book"

[[dependencies]]
name = "rand_chacha"
version = "0.3.1"
description = """
ChaCha random number generator
"""
license = "MIT OR Apache-2.0"
notices = [
  "Copyright (c) 2014 The Rust Project Developers",
  "Copyright 2018 Developers of the Rand project",
]
authors = [
  "The Rand Project Developers",
  "The Rust Project Developers",
  "The CryptoCorrosion Contributors",
]
repository = "https://github.com/rust-random/rand"
homepage = "https://rust-random.github.io/book"

[[dependencies]]
name = "rand_core"
version = "0.6.4"
description = """
Core random number generator traits and tools for implementation.
"""
license = "MIT OR Apache-2.0"
notices = [
  "Copyright (c) 2014 The Rust Project Developers",
  "Copyright 2018 Developers of the Rand project",
]
authors = ["The Rand Project Developers", "The Rust Project Developers"]
repository = "https://github.com/rust-random/rand"
homepage = "https://rust-random.github.io/book"

[[dependencies]]
name = "ratatui"
version = "0.29.0"
description = "A library that's all about cooking up terminal user interfaces"
license = "MIT"
notices = [
  "Copyright (c) 2016-2022 Florian Dehau",
  "Copyright (c) 2023-2024 The Ratatui Developers",
]
authors = ["Florian Dehau <work@fdehau.com>", "The Ratatui Developers"]
repository = "https://github.com/ratatui/ratatui"
homepage = "https://ratatui.rs"

[[dependencies]]
name = "redox_syscall"
version = "0.5.17"
description = "A Rust library to access raw Redox system calls"
license = "MIT"
notices = ["Copyright (c) 2017 Redox OS Developers"]
authors = ["Jeremy Soller <jackpot51@gmail.com>"]
repository = "https://gitlab.redox-os.org/redox-os/syscall"

[[dependencies]]
name = "regex"
version = "1.11.1"
description = """
An implementation of regular expressions for Rust. This implementation uses
finite automata and guarantees linear time matching on all inputs.
"""
license = "MIT OR Apache-2.0"
notices = ["Copyright (c) 2014 The Rust Project Developers"]
authors = ["The Rust Project Developers", "Andrew Gallant <jamslam@gmail.com>"]
repository = "https://github.com/rust-lang/regex"

[[dependencies]]
name = "regex-automata"
version = "0.1.10"
description = "Automata construction and matching using regular expressions."
license = "Unlicense/MIT"
notices = ["Copyright (c) 2015 Andrew Gallant"]
authors = ["Andrew Gallant <jamslam@gmail.com>"]
repository = "https://github.com/BurntSushi/regex-automata"

[[dependencies]]
name = "regex-automata"
version = "0.4.9"
description = "Automata construction and matching using regular expressions."
license = "MIT OR Apache-2.0"
notices = ["Copyright (c) 2014 The Rust Project Developers"]
authors = ["The Rust Project Developers", "Andrew Gallant <jamslam@gmail.com>"]
repository = "https://github.com/rust-lang/regex/tree/master/regex-automata"

[[dependencies]]
name = "regex-syntax"
version = "0.6.29"
description = "A regular expression parser."
license = "MIT OR Apache-2.0"
notices = ["Copyright (c) 2014 The Rust Project Developers"]
authors = ["The Rust Project Developers"]
repository = "https://github.com/rust-lang/regex"

[[dependencies]]
name = "regex-syntax"
version = "0.8.5"
description = "A regular expression parser."
license = "MIT OR Apache-2.0"
notices = ["Copyright (c) 2014 The Rust Project Developers"]
authors = ["The Rust Project Developers", "Andrew Gallant <jamslam@gmail.com>"]
repository = "https://github.com/rust-lang/regex/tree/master/regex-syntax"

[[dependencies]]
name = "reqwest"
version = "0.12.23"
description = "higher level HTTP client library"
license = "MIT OR Apache-2.0"
notices = [
  "Copyright (c) 2016-2025 Sean McArthur",
  "Copyright 2016 Sean McArthur",
]
authors = ["Sean McArthur <sean@seanmonstar.com>"]
repository = "https://github.com/seanmonstar/reqwest"

[[dependencies]]
name = "ring"
version = "0.17.14"
description = "An experiment."
license = "Apache-2.0 AND ISC"
notices = [
  "Copyright (c) 2009 The Go Authors. All rights reserved.",
  "Copyright 2015 The Chromium Authors. All rights reserved.",
  "Copyright 2015-2025 Brian Smith.",
]
repository = "https://github.com/briansmith/ring"

[[dependencies]]
name = "ron"
version = "0.8.1"
description = "Rusty Object Notation"
license = "MIT OR Apache-2.0"
notices = ["Copyright (c) 2017 RON developers"]
authors = [
  "Christopher Durham <cad97@cad97.com>",
  "Dzmitry Malyshau <kvarkus@gmail.com>",
  "Thomas Schaller <torkleyy@gmail.com>",
  "Juniper Tyree <juniper.tyree@helsinki.fi>",
]
repository = "https://github.com/ron-rs/ron"

[[dependencies]]
name = "rust-ini"
version = "0.21.1"
description = "An Ini configuration file parsing library in Rust"
license = "MIT"
notices = ["Copyright (c) 2014 Y. T. CHUNG"]
authors = ["Y. T. Chung <zonyitoo@gmail.com>"]
repository = "https://github.com/zonyitoo/rust-ini"

[[dependencies]]
name = "rustc-demangle"
version = "0.1.26"
description = """
Rust compiler symbol demangling.
"""
license = "MIT/Apache-2.0"
notices = ["Copyright (c) 2014 Alex Crichton"]
authors = ["Alex Crichton <alex@alexcrichton.com>"]
repository = "https://github.com/rust-lang/rustc-demangle"

[[dependencies]]
name = "rustix"
version = "0.38.44"
description = "Safe Rust bindings to POSIX/Unix/Linux/Winsock-like syscalls"
license = "Apache-2.0 WITH LLVM-exception OR Apache-2.0 OR MIT"
authors = [
  "Dan Gohman <dev@sunfishcode.online>",
  "Jakub Konka <kubkon@jakubkonka.com>",
]
repository = "https://github.com/bytecodealliance/rustix"

[[dependencies]]
name = "rustix"
version = "1.0.8"
description = "Safe Rust bindings to POSIX/Unix/Linux/Winsock-like syscalls"
license = "Apache-2.0 WITH LLVM-exception OR Apache-2.0 OR MIT"
authors = [
  "Dan Gohman <dev@sunfishcode.online>",
  "Jakub Konka <kubkon@jakubkonka.com>",
]
repository = "https://github.com/bytecodealliance/rustix"

[[dependencies]]
name = "rustls"
version = "0.23.31"
description = "Rustls is a modern TLS library written in Rust."
license = "Apache-2.0 OR ISC OR MIT"
notices = [
  "Copyright (c) 2016 Joseph Birr-Pixton <jpixton@gmail.com>",
  "Copyright (c) 2016, Joseph Birr-Pixton <jpixton@gmail.com>",
]
repository = "https://github.com/rustls/rustls"

[[dependencies]]
name = "rustls-pki-types"
version = "1.12.0"
description = "Shared types for the rustls PKI ecosystem"
license = "MIT OR Apache-2.0"
notices = [
  "Copyright (c) 2023 Dirkjan Ochtman <dirkjan@ochtman.nl>",
  "Copyright 2023 Dirkjan Ochtman",
]
repository = "https://github.com/rustls/pki-types"

[[dependencies]]
name = "rustls-webpki"
version = "0.103.4"
description = "Web PKI X.509 Certificate Verification."
license = "ISC"
notices = ["Copyright 2015 Brian Smith."]
repository = "https://github.com/rustls/webpki"

[[dependencies]]
name = "rustversion"
version = "1.0.22"
description = "Conditional compilation according to rustc compiler version"
license = "MIT OR Apache-2.0"
authors = ["David Tolnay <dtolnay@gmail.com>"]
repository = "https://github.com/dtolnay/rustversion"

[[dependencies]]
name = "ryu"
version = "1.0.20"
description = "Fast floating point to string conversion"
license = "Apache-2.0 OR BSL-1.0"
authors = ["David Tolnay <dtolnay@gmail.com>"]
repository = "https://github.com/dtolnay/ryu"

[[dependencies]]
name = "schannel"
version = "0.1.27"
description = "Schannel bindings for rust, allowing SSL/TLS (e.g. https) without openssl"
license = "MIT"
notices = ["Copyright (c) 2015 steffengy"]
authors = [
  "Steven Fackler <sfackler@gmail.com>",
  "Steffen Butzer <steffen.butzer@outlook.com>",
]
repository = "https://github.com/steffengy/schannel-rs"

[[dependencies]]
name = "scopeguard"
version = "1.2.0"
description = """
A RAII scope guard that will run a given closure when it goes out of scope,
even if the code between panics (assuming unwinding panic).

Defines the macros `defer!`, `defer_on_unwind!`, `defer_on_success!` as
shorthands for guards with one of the implemented strategies.
"""
license = "MIT OR Apache-2.0"
notices = [
  'Copyright (c) 2016-2019 Ulrik Sverdrup "bluss" and scopeguard developers',
]
authors = ["bluss"]
repository = "https://github.com/bluss/scopeguard"

[[dependencies]]
name = "security-framework"
version = "2.11.1"
description = "Security.framework bindings for macOS and iOS"
license = "MIT OR Apache-2.0"
notices = ["Copyright (c) 2015 Steven Fackler"]
authors = [
  "Steven Fackler <sfackler@gmail.com>",
  "Kornel <kornel@geekhood.net>",
]
repository = "https://github.com/kornelski/rust-security-framework"
homepage = "https://lib.rs/crates/security_framework"

[[dependencies]]
name = "security-framework-sys"
version = "2.14.0"
description = "Apple `Security.framework` low-level FFI bindings"
license = "MIT OR Apache-2.0"
notices = ["Copyright (c) 2015 Steven Fackler"]
authors = [
  "Steven Fackler <sfackler@gmail.com>",
  "Kornel <kornel@geekhood.net>",
]
repository = "https://github.com/kornelski/rust-security-framework"
homepage = "https://lib.rs/crates/security-framework-sys"

[[dependencies]]
name = "serde"
version = "1.0.219"
description = "A generic serialization/deserialization framework"
license = "MIT OR Apache-2.0"
authors = [
  "Erick Tryzelaar <erick.tryzelaar@gmail.com>",
  "David Tolnay <dtolnay@gmail.com>",
]
repository = "https://github.com/serde-rs/serde"
homepage = "https://serde.rs"

[[dependencies]]
name = "serde-untagged"
version = "0.1.8"
description = "Serde `Visitor` implementation for deserializing untagged enums"
license = "MIT OR Apache-2.0"
authors = ["David Tolnay <dtolnay@gmail.com>"]
repository = "https://github.com/dtolnay/serde-untagged"

[[dependencies]]
name = "serde_derive"
version = "1.0.219"
description = "Macros 1.1 implementation of #[derive(Serialize, Deserialize)]"
license = "MIT OR Apache-2.0"
authors = [
  "Erick Tryzelaar <erick.tryzelaar@gmail.com>",
  "David Tolnay <dtolnay@gmail.com>",
]
repository = "https://github.com/serde-rs/serde"
homepage = "https://serde.rs"

[[dependencies]]
name = "serde_json"
version = "1.0.143"
description = "A JSON serialization file format"
license = "MIT OR Apache-2.0"
authors = [
  "Erick Tryzelaar <erick.tryzelaar@gmail.com>",
  "David Tolnay <dtolnay@gmail.com>",
]
repository = "https://github.com/serde-rs/json"

[[dependencies]]
name = "serde_spanned"
version = "1.0.0"
description = "Serde-compatible spanned Value"
license = "MIT OR Apache-2.0"
notices = ["Copyright (c) Individual contributors"]
repository = "https://github.com/toml-rs/toml"

[[dependencies]]
name = "serde_urlencoded"
version = "0.7.1"
description = "`x-www-form-urlencoded` meets Serde"
license = "MIT/Apache-2.0"
notices = ["Copyright (c) 2016 Anthony Ramine"]
authors = ["Anthony Ramine <n.oxyde@gmail.com>"]
repository = "https://github.com/nox/serde_urlencoded"

[[dependencies]]
name = "sha2"
version = "0.10.9"
description = """
Pure Rust implementation of the SHA-2 hash function family
including SHA-224, SHA-256, SHA-384, and SHA-512.
"""
license = "MIT OR Apache-2.0"
notices = [
  "Copyright (c) 2006-2009 Graydon Hoare",
  "Copyright (c) 2009-2013 Mozilla Foundation",
  "Copyright (c) 2016 Artyom Pavlov",
]
authors = ["RustCrypto Developers"]
repository = "https://github.com/RustCrypto/hashes"

[[dependencies]]
name = "sha256"
version = "1.6.0"
description = "sha256 crypto digest"
license = "MIT OR Apache-2.0"
notices = [
  "Copyright (c) 2021-present baoyachi and others",
  "Copyright [2022] [baoyachi of copyright owner]",
]
authors = ["baoyachi <liaoymxsdl@gmail.com>"]
repository = "https://github.com/baoyachi/sha256-rs"

[[dependencies]]
name = "sharded-slab"
version = "0.1.7"
description = """
A lock-free concurrent slab.
"""
license = "MIT"
notices = ["Copyright (c) 2019 Eliza Weisman"]
authors = ["Eliza Weisman <eliza@buoyant.io>"]
repository = "https://github.com/hawkw/sharded-slab"

[[dependencies]]
name = "shlex"
version = "1.3.0"
description = "Split a string into shell words, like Python's shlex."
license = "MIT OR Apache-2.0"
notices = [
  "Copyright (c) 2015 Nicholas Allegra (comex).",
  "Copyright 2015 Nicholas Allegra (comex).",
]
authors = [
  "comex <comexk@gmail.com>",
  "Fenhl <fenhl@fenhl.net>",
  "Adrian Taylor <adetaylor@chromium.org>",
  "Alex Touchet <alextouchet@outlook.com>",
  "Daniel Parks <dp+git@oxidized.org>",
  "Garrett Berg <googberg@gmail.com>",
]
repository = "https://github.com/comex/rust-shlex"

[[dependencies]]
name = "signal-hook"
version = "0.3.18"
description = "Unix signal handling"
license = "Apache-2.0/MIT"
notices = ["Copyright (c) 2017 tokio-jsonrpc developers"]
authors = [
  "Michal 'vorner' Vaner <vorner@vorner.cz>",
  "Thomas Himmelstoss <thimm@posteo.de>",
]
repository = "https://github.com/vorner/signal-hook"

[[dependencies]]
name = "signal-hook-mio"
version = "0.2.4"
description = "MIO support for signal-hook"
license = "Apache-2.0/MIT"
notices = ["Copyright (c) 2017 tokio-jsonrpc developers"]
authors = [
  "Michal 'vorner' Vaner <vorner@vorner.cz>",
  "Thomas Himmelstoss <thimm@posteo.de>",
]
repository = "https://github.com/vorner/signal-hook"

[[dependencies]]
name = "signal-hook-registry"
version = "1.4.6"
description = "Backend crate for signal-hook"
license = "Apache-2.0/MIT"
notices = ["Copyright (c) 2017 tokio-jsonrpc developers"]
authors = [
  "Michal 'vorner' Vaner <vorner@vorner.cz>",
  "Masaki Hara <ackie.h.gmai@gmail.com>",
]
repository = "https://github.com/vorner/signal-hook"

[[dependencies]]
name = "slab"
version = "0.4.11"
description = "Pre-allocated storage for a uniform data type"
license = "MIT"
notices = ["Copyright (c) 2019 Carl Lerche"]
authors = ["Carl Lerche <me@carllerche.com>"]
repository = "https://github.com/tokio-rs/slab"

[[dependencies]]
name = "smallvec"
version = "1.15.1"
description = "'Small vector' optimization: store up to a small number of items on the stack"
license = "MIT OR Apache-2.0"
notices = ["Copyright (c) 2018 The Servo Project Developers"]
authors = ["The Servo Project Developers"]
repository = "https://github.com/servo/rust-smallvec"

[[dependencies]]
name = "socket2"
version = "0.5.10"
description = """
Utilities for handling networking sockets with a maximal amount of configuration
possible intended.
"""
license = "MIT OR Apache-2.0"
notices = ["Copyright (c) 2014 Alex Crichton"]
authors = [
  "Alex Crichton <alex@alexcrichton.com>",
  "Thomas de Zeeuw <thomasdezeeuw@gmail.com>",
]
repository = "https://github.com/rust-lang/socket2"

[[dependencies]]
name = "socket2"
version = "0.6.0"
description = """
Utilities for handling networking sockets with a maximal amount of configuration
possible intended.
"""
license = "MIT OR Apache-2.0"
notices = ["Copyright (c) 2014 Alex Crichton"]
authors = [
  "Alex Crichton <alex@alexcrichton.com>",
  "Thomas de Zeeuw <thomasdezeeuw@gmail.com>",
]
repository = "https://github.com/rust-lang/socket2"

[[dependencies]]
name = "stable_deref_trait"
version = "1.2.0"
description = """
An unsafe marker trait for types like Box and Rc that dereference to a stable address even when moved, and hence can be used with libraries such as owning_ref and rental.
"""
license = "MIT/Apache-2.0"
notices = ["Copyright (c) 2017 Robert Grosse"]
authors = ["Robert Grosse <n210241048576@gmail.com>"]
repository = "https://github.com/storyyeller/stable_deref_trait"

[[dependencies]]
name = "static_assertions"
version = "1.1.0"
description = "Compile-time assertions to ensure that invariants are met."
license = "MIT OR Apache-2.0"
notices = ["Copyright (c) 2017 Nikolai Vazquez"]
authors = ["Nikolai Vazquez"]
repository = "https://github.com/nvzqz/static-assertions-rs"

[[dependencies]]
name = "strsim"
version = "0.11.1"
description = """
Implementations of string similarity metrics. Includes Hamming, Levenshtein,
OSA, Damerau-Levenshtein, Jaro, Jaro-Winkler, and Sørensen-Dice.
"""
license = "MIT"
notices = [
  "Copyright (c) 2015 Danny Guo",
  "Copyright (c) 2016 Titus Wormer <tituswormer@gmail.com>",
  "Copyright (c) 2018 Akash Kurdekar",
]
authors = ["Danny Guo <danny@dannyguo.com>", "maxbachmann <oss@maxbachmann.de>"]
repository = "https://github.com/rapidfuzz/strsim-rs"

[[dependencies]]
name = "strum"
version = "0.26.3"
description = "Helpful macros for working with enums and strings"
license = "MIT"
notices = ["Copyright (c) 2019 Peter Glotfelty"]
authors = ["Peter Glotfelty <peter.glotfelty@microsoft.com>"]
repository = "https://github.com/Peternator7/strum"

[[dependencies]]
name = "strum"
version = "0.27.2"
description = "Helpful macros for working with enums and strings"
license = "MIT"
notices = ["Copyright (c) 2019 Peter Glotfelty"]
authors = ["Peter Glotfelty <peter.glotfelty@microsoft.com>"]
repository = "https://github.com/Peternator7/strum"

[[dependencies]]
name = "strum_macros"
version = "0.26.4"
description = "Helpful macros for working with enums and strings"
license = "MIT"
notices = ["Copyright (c) 2019 Peter Glotfelty"]
authors = ["Peter Glotfelty <peter.glotfelty@microsoft.com>"]
repository = "https://github.com/Peternator7/strum"

[[dependencies]]
name = "strum_macros"
version = "0.27.2"
description = "Helpful macros for working with enums and strings"
license = "MIT"
notices = ["Copyright (c) 2019 Peter Glotfelty"]
authors = ["Peter Glotfelty <peter.glotfelty@microsoft.com>"]
repository = "https://github.com/Peternator7/strum"

[[dependencies]]
name = "subtle"
version = "2.6.1"
description = "Pure-Rust traits and utilities for constant-time cryptographic implementations."
license = "BSD-3-Clause"
notices = [
  "Copyright (c) 2016-2017 Isis Agora Lovecruft, Henry de Valence. All rights reserved.",
  "Copyright (c) 2016-2024 Isis Agora Lovecruft. All rights reserved.",
]
authors = [
  "Isis Lovecruft <isis@patternsinthevoid.net>",
  "Henry de Valence <hdevalence@hdevalence.ca>",
]
repository = "https://github.com/dalek-cryptography/subtle"
homepage = "https://dalek.rs/"

[[dependencies]]
name = "syn"
version = "2.0.106"
description = "Parser for Rust source code"
license = "MIT OR Apache-2.0"
authors = ["David Tolnay <dtolnay@gmail.com>"]
repository = "https://github.com/dtolnay/syn"

[[dependencies]]
name = "sync_wrapper"
version = "1.0.2"
description = "A tool for enlisting the compiler's help in proving the absence of concurrency"
license = "Apache-2.0"
authors = ["Actyx AG <developer@actyx.io>"]
repository = "https://github.com/Actyx/sync_wrapper"
homepage = "https://docs.rs/sync_wrapper"

[[dependencies]]
name = "synstructure"
version = "0.13.2"
description = "Helper methods and macros for custom derives"
license = "MIT"
notices = ["Copyright 2016 Nika Layzell"]
authors = ["Nika Layzell <nika@thelayzells.com>"]
repository = "https://github.com/mystor/synstructure"

[[dependencies]]
name = "system-configuration"
version = "0.6.1"
description = "Bindings to SystemConfiguration framework for macOS"
license = "MIT OR Apache-2.0"
notices = ["Copyright (c) 2024 Mullvad VPN AB"]
authors = ["Mullvad VPN"]
repository = "https://github.com/mullvad/system-configuration-rs"

[[dependencies]]
name = "system-configuration-sys"
version = "0.6.0"
description = "Low level bindings to SystemConfiguration framework for macOS"
license = "MIT OR Apache-2.0"
notices = ["Copyright (c) 2024 Mullvad VPN AB"]
authors = ["Mullvad VPN"]
repository = "https://github.com/mullvad/system-configuration-rs"

[[dependencies]]
name = "tempfile"
version = "3.21.0"
description = "A library for managing temporary files and directories."
license = "MIT OR Apache-2.0"
notices = ["Copyright (c) 2015 Steven Allen"]
authors = [
  "Steven Allen <steven@stebalien.com>",
  "The Rust Project Developers",
  "Ashley Mannix <ashleymannix@live.com.au>",
  "Jason White <me@jasonwhite.io>",
]
repository = "https://github.com/Stebalien/tempfile"
homepage = "https://stebalien.com/projects/tempfile-rs/"

[[dependencies]]
name = "thiserror"
version = "1.0.69"
description = "derive(Error)"
license = "MIT OR Apache-2.0"
authors = ["David Tolnay <dtolnay@gmail.com>"]
repository = "https://github.com/dtolnay/thiserror"

[[dependencies]]
name = "thiserror"
<<<<<<< HEAD
version = "2.0.14"
=======
version = "2.0.16"
>>>>>>> 915a43e7
description = "derive(Error)"
license = "MIT OR Apache-2.0"
authors = ["David Tolnay <dtolnay@gmail.com>"]
repository = "https://github.com/dtolnay/thiserror"

[[dependencies]]
name = "thiserror-impl"
version = "1.0.69"
description = "Implementation detail of the `thiserror` crate"
license = "MIT OR Apache-2.0"
authors = ["David Tolnay <dtolnay@gmail.com>"]
repository = "https://github.com/dtolnay/thiserror"

[[dependencies]]
name = "thiserror-impl"
<<<<<<< HEAD
version = "2.0.14"
=======
version = "2.0.16"
>>>>>>> 915a43e7
description = "Implementation detail of the `thiserror` crate"
license = "MIT OR Apache-2.0"
authors = ["David Tolnay <dtolnay@gmail.com>"]
repository = "https://github.com/dtolnay/thiserror"

[[dependencies]]
name = "thread_local"
version = "1.1.9"
description = "Per-object thread-local storage"
license = "MIT OR Apache-2.0"
notices = ["Copyright (c) 2016 The Rust Project Developers"]
authors = ["Amanieu d'Antras <amanieu@gmail.com>"]
repository = "https://github.com/Amanieu/thread_local-rs"

[[dependencies]]
name = "time"
version = "0.3.41"
description = "Date and time library. Fully interoperable with the standard library. Mostly compatible with #![no_std]."
license = "MIT OR Apache-2.0"
notices = ["Copyright (c) Jacob Pratt et al."]
authors = ["Jacob Pratt <open-source@jhpratt.dev>", "Time contributors"]
repository = "https://github.com/time-rs/time"
homepage = "https://time-rs.github.io"

[[dependencies]]
name = "time-core"
version = "0.1.4"
description = "This crate is an implementation detail and should not be relied upon directly."
license = "MIT OR Apache-2.0"
notices = ["Copyright (c) Jacob Pratt et al."]
authors = ["Jacob Pratt <open-source@jhpratt.dev>", "Time contributors"]
repository = "https://github.com/time-rs/time"

[[dependencies]]
name = "time-macros"
version = "0.2.22"
description = """
    Procedural macros for the time crate.
    This crate is an implementation detail and should not be relied upon directly.
"""
license = "MIT OR Apache-2.0"
notices = ["Copyright (c) Jacob Pratt et al."]
authors = ["Jacob Pratt <open-source@jhpratt.dev>", "Time contributors"]
repository = "https://github.com/time-rs/time"

[[dependencies]]
name = "tiny-keccak"
version = "2.0.2"
description = "An implementation of Keccak derived functions."
license = "CC0-1.0"
authors = ["debris <marek.kotewicz@gmail.com>"]
homepage = "https://github.com/debris/tiny-keccak"

[[dependencies]]
name = "tinystr"
version = "0.8.1"
description = "A small ASCII-only bounded length string representation."
license = "Unicode-3.0"
notices = ["Copyright © 2020-2024 Unicode, Inc."]
authors = ["The ICU4X Project Developers"]
repository = "https://github.com/unicode-org/icu4x"

[[dependencies]]
name = "tokio"
version = "1.47.1"
description = """
An event-driven, non-blocking I/O platform for writing asynchronous I/O
backed applications.
"""
license = "MIT"
notices = ["Copyright (c) Tokio Contributors"]
authors = ["Tokio Contributors <team@tokio.rs>"]
repository = "https://github.com/tokio-rs/tokio"
homepage = "https://tokio.rs"

[[dependencies]]
name = "tokio-macros"
version = "2.5.0"
description = """
Tokio's proc macros.
"""
license = "MIT"
notices = [
  "Copyright (c) 2019 Yoshua Wuyts",
  "Copyright (c) Tokio Contributors",
]
authors = ["Tokio Contributors <team@tokio.rs>"]
repository = "https://github.com/tokio-rs/tokio"
homepage = "https://tokio.rs"

[[dependencies]]
name = "tokio-native-tls"
version = "0.3.1"
description = """
An implementation of TLS/SSL streams for Tokio using native-tls giving an implementation of TLS
for nonblocking I/O streams.
"""
license = "MIT"
notices = ["Copyright (c) 2019 Tokio Contributors"]
authors = ["Tokio Contributors <team@tokio.rs>"]
repository = "https://github.com/tokio-rs/tls"
homepage = "https://tokio.rs"

[[dependencies]]
name = "tokio-rustls"
version = "0.26.2"
description = "Asynchronous TLS/SSL streams for Tokio using Rustls."
license = "MIT OR Apache-2.0"
notices = ["Copyright (c) 2017 quininer kel", "Copyright 2017 quininer kel"]
repository = "https://github.com/rustls/tokio-rustls"

[[dependencies]]
name = "tokio-stream"
version = "0.1.17"
description = """
Utilities to work with `Stream` and `tokio`.
"""
license = "MIT"
notices = ["Copyright (c) Tokio Contributors"]
authors = ["Tokio Contributors <team@tokio.rs>"]
repository = "https://github.com/tokio-rs/tokio"
homepage = "https://tokio.rs"

[[dependencies]]
name = "tokio-util"
version = "0.7.16"
description = """
Additional utilities for working with Tokio.
"""
license = "MIT"
notices = ["Copyright (c) Tokio Contributors"]
authors = ["Tokio Contributors <team@tokio.rs>"]
repository = "https://github.com/tokio-rs/tokio"
homepage = "https://tokio.rs"

[[dependencies]]
name = "toml"
version = "0.9.5"
description = """
A native Rust encoder and decoder of TOML-formatted files and streams. Provides
implementations of the standard Serialize/Deserialize traits for TOML data to
facilitate deserializing and serializing Rust structures.
"""
license = "MIT OR Apache-2.0"
notices = ["Copyright (c) Individual contributors"]
repository = "https://github.com/toml-rs/toml"

[[dependencies]]
name = "toml_datetime"
version = "0.7.0"
description = "A TOML-compatible datetime type"
license = "MIT OR Apache-2.0"
notices = ["Copyright (c) Individual contributors"]
repository = "https://github.com/toml-rs/toml"

[[dependencies]]
name = "toml_parser"
version = "1.0.2"
description = "Yet another format-preserving TOML parser."
license = "MIT OR Apache-2.0"
notices = ["Copyright (c) Individual contributors"]
repository = "https://github.com/toml-rs/toml"

[[dependencies]]
name = "toml_writer"
version = "1.0.2"
description = """
A low-level interface for writing out TOML
"""
license = "MIT OR Apache-2.0"
notices = ["Copyright (c) Individual contributors"]
repository = "https://github.com/toml-rs/toml"

[[dependencies]]
name = "tonic"
version = "0.12.3"
description = """
A gRPC over HTTP/2 implementation focused on high performance, interoperability, and flexibility.
"""
license = "MIT"
notices = ["Copyright (c) 2020 Lucio Franco"]
authors = ["Lucio Franco <luciofranco14@gmail.com>"]
repository = "https://github.com/hyperium/tonic"

[[dependencies]]
name = "tower"
version = "0.4.13"
description = """
Tower is a library of modular and reusable components for building robust
clients and servers.
"""
license = "MIT"
notices = ["Copyright (c) 2019 Tower Contributors"]
authors = ["Tower Maintainers <team@tower-rs.com>"]
repository = "https://github.com/tower-rs/tower"

[[dependencies]]
name = "tower"
version = "0.5.2"
description = """
Tower is a library of modular and reusable components for building robust
clients and servers.
"""
license = "MIT"
notices = ["Copyright (c) 2019 Tower Contributors"]
authors = ["Tower Maintainers <team@tower-rs.com>"]
repository = "https://github.com/tower-rs/tower"

[[dependencies]]
name = "tower-http"
version = "0.6.6"
description = "Tower middleware and utilities for HTTP clients and servers"
license = "MIT"
notices = ["Copyright (c) 2019-2021 Tower Contributors"]
authors = ["Tower Maintainers <team@tower-rs.com>"]
repository = "https://github.com/tower-rs/tower-http"

[[dependencies]]
name = "tower-layer"
version = "0.3.3"
description = """
Decorates a `Service` to allow easy composition between `Service`s.
"""
license = "MIT"
notices = ["Copyright (c) 2019 Tower Contributors"]
authors = ["Tower Maintainers <team@tower-rs.com>"]
repository = "https://github.com/tower-rs/tower"

[[dependencies]]
name = "tower-service"
version = "0.3.3"
description = """
Trait representing an asynchronous, request / response based, client or server.
"""
license = "MIT"
notices = ["Copyright (c) 2019 Tower Contributors"]
authors = ["Tower Maintainers <team@tower-rs.com>"]
repository = "https://github.com/tower-rs/tower"

[[dependencies]]
name = "tracing"
version = "0.1.41"
description = """
Application-level tracing for Rust.
"""
license = "MIT"
notices = ["Copyright (c) 2019 Tokio Contributors"]
authors = [
  "Eliza Weisman <eliza@buoyant.io>",
  "Tokio Contributors <team@tokio.rs>",
]
repository = "https://github.com/tokio-rs/tracing"
homepage = "https://tokio.rs"

[[dependencies]]
name = "tracing-appender"
version = "0.2.3"
description = """
Provides utilities for file appenders and making non-blocking writers.
"""
license = "MIT"
notices = ["Copyright (c) 2019 Tokio Contributors"]
authors = [
  "Zeki Sherif <zekshi@amazon.com>",
  "Tokio Contributors <team@tokio.rs>",
]
repository = "https://github.com/tokio-rs/tracing"
homepage = "https://tokio.rs"

[[dependencies]]
name = "tracing-attributes"
version = "0.1.30"
description = """
Procedural macro attributes for automatically instrumenting functions.
"""
license = "MIT"
notices = ["Copyright (c) 2019 Tokio Contributors"]
authors = [
  "Tokio Contributors <team@tokio.rs>",
  "Eliza Weisman <eliza@buoyant.io>",
  "David Barsky <dbarsky@amazon.com>",
]
repository = "https://github.com/tokio-rs/tracing"
homepage = "https://tokio.rs"

[[dependencies]]
name = "tracing-core"
version = "0.1.34"
description = """
Core primitives for application-level tracing.
"""
license = "MIT"
notices = ["Copyright (c) 2019 Tokio Contributors"]
authors = ["Tokio Contributors <team@tokio.rs>"]
repository = "https://github.com/tokio-rs/tracing"
homepage = "https://tokio.rs"

[[dependencies]]
name = "tracing-error"
version = "0.2.1"
description = """
Utilities for enriching errors with `tracing`.
"""
license = "MIT"
notices = ["Copyright (c) 2019 Tokio Contributors"]
authors = [
  "Eliza Weisman <eliza@buoyant.io>",
  "Jane Lusby <jlusby@yaah.dev>",
  "Tokio Contributors <team@tokio.rs>",
]
repository = "https://github.com/tokio-rs/tracing"
homepage = "https://tokio.rs"

[[dependencies]]
name = "tracing-log"
version = "0.2.0"
description = """
Provides compatibility between `tracing` and the `log` crate.
"""
license = "MIT"
notices = ["Copyright (c) 2019 Tokio Contributors"]
authors = ["Tokio Contributors <team@tokio.rs>"]
repository = "https://github.com/tokio-rs/tracing"
homepage = "https://tokio.rs"

[[dependencies]]
name = "tracing-subscriber"
version = "0.3.19"
description = """
Utilities for implementing and composing `tracing` subscribers.
"""
license = "MIT"
notices = ["Copyright (c) 2019 Tokio Contributors"]
authors = [
  "Eliza Weisman <eliza@buoyant.io>",
  "David Barsky <me@davidbarsky.com>",
  "Tokio Contributors <team@tokio.rs>",
]
repository = "https://github.com/tokio-rs/tracing"
homepage = "https://tokio.rs"

[[dependencies]]
name = "trim-in-place"
version = "0.1.7"
description = "In-place trimming strings."
license = "MIT"
notices = ["Copyright (c) 2020 magiclen.org (Ron Li)"]
authors = ["Magic Len <len@magiclen.org>"]
repository = "https://github.com/magiclen/trim-in-place"
homepage = "https://magiclen.org/trim-in-place"

[[dependencies]]
name = "try-lock"
version = "0.2.5"
description = "A lightweight atomic lock."
license = "MIT"
notices = [
  "Copyright (c) 2016 Alex Crichton",
  "Copyright (c) 2018-2023 Sean McArthur",
]
authors = ["Sean McArthur <sean@seanmonstar.com>"]
repository = "https://github.com/seanmonstar/try-lock"

[[dependencies]]
name = "typeid"
version = "1.0.3"
description = "Const TypeId and non-'static TypeId"
license = "MIT OR Apache-2.0"
authors = ["David Tolnay <dtolnay@gmail.com>"]
repository = "https://github.com/dtolnay/typeid"

[[dependencies]]
name = "typenum"
version = "1.18.0"
description = """
Typenum is a Rust library for type-level numbers evaluated at
    compile time. It currently supports bits, unsigned integers, and signed
    integers. It also provides a type-level array of type-level numbers, but its
    implementation is incomplete."""
license = "MIT OR Apache-2.0"
notices = [
  "Copyright (c) 2014 Paho Lurie-Gregg",
  "Copyright 2014 Paho Lurie-Gregg",
]
authors = [
  "Paho Lurie-Gregg <paho@paholg.com>",
  "Andre Bogus <bogusandre@gmail.com>",
]
repository = "https://github.com/paholg/typenum"

[[dependencies]]
name = "ucd-trie"
version = "0.1.7"
description = """
A trie for storing Unicode codepoint sets and maps.
"""
license = "MIT OR Apache-2.0"
notices = ["Copyright (c) 2015 Andrew Gallant"]
authors = ["Andrew Gallant <jamslam@gmail.com>"]
repository = "https://github.com/BurntSushi/ucd-generate"

[[dependencies]]
name = "unicode-id"
version = "0.3.5"
description = """
Determine whether characters have the ID_Start
or ID_Continue properties according to
Unicode Standard Annex #31.
"""
license = "MIT OR Apache-2.0"
notices = ["Copyright (c) 2015 The Rust Project Developers"]
authors = [
  "Boshen <boshenc@gmail.com>",
  "erick.tryzelaar <erick.tryzelaar@gmail.com>",
  "kwantam <kwantam@gmail.com>",
  "Manish Goregaokar <manishsmail@gmail.com>",
]
repository = "https://github.com/Boshen/unicode-id"

[[dependencies]]
name = "unicode-ident"
version = "1.0.18"
description = "Determine whether characters have the XID_Start or XID_Continue properties according to Unicode Standard Annex #31"
license = "(MIT OR Apache-2.0) AND Unicode-3.0"
notices = ["Copyright © 1991-2023 Unicode, Inc."]
authors = ["David Tolnay <dtolnay@gmail.com>"]
repository = "https://github.com/dtolnay/unicode-ident"

[[dependencies]]
name = "unicode-segmentation"
version = "1.12.0"
description = """
This crate provides Grapheme Cluster, Word and Sentence boundaries
according to Unicode Standard Annex #29 rules.
"""
license = "MIT OR Apache-2.0"
notices = ["Copyright (c) 2015 The Rust Project Developers"]
authors = [
  "kwantam <kwantam@gmail.com>",
  "Manish Goregaokar <manishsmail@gmail.com>",
]
repository = "https://github.com/unicode-rs/unicode-segmentation"

[[dependencies]]
name = "unicode-truncate"
version = "1.1.0"
description = """
Unicode-aware algorithm to pad or truncate `str` in terms of displayed width.
"""
license = "MIT OR Apache-2.0"
notices = ["Copyright (c) 2019 Aetf <aetf at unlimitedcodeworks dot xyz>"]
authors = ["Aetf <aetf@unlimitedcodeworks.xyz>"]
repository = "https://github.com/Aetf/unicode-truncate"

[[dependencies]]
name = "unicode-width"
version = "0.1.14"
description = """
Determine displayed width of `char` and `str` types
according to Unicode Standard Annex #11 rules.
"""
license = "MIT OR Apache-2.0"
notices = ["Copyright (c) 2015 The Rust Project Developers"]
authors = [
  "kwantam <kwantam@gmail.com>",
  "Manish Goregaokar <manishsmail@gmail.com>",
]
repository = "https://github.com/unicode-rs/unicode-width"

[[dependencies]]
name = "unicode-width"
version = "0.2.0"
description = """
Determine displayed width of `char` and `str` types
according to Unicode Standard Annex #11 rules.
"""
license = "MIT OR Apache-2.0"
notices = ["Copyright (c) 2015 The Rust Project Developers"]
authors = [
  "kwantam <kwantam@gmail.com>",
  "Manish Goregaokar <manishsmail@gmail.com>",
]
repository = "https://github.com/unicode-rs/unicode-width"

[[dependencies]]
name = "untrusted"
version = "0.9.0"
description = "Safe, fast, zero-panic, zero-crashing, zero-allocation parsing of untrusted inputs in Rust."
license = "ISC"
notices = ["// Copyright 2015-2016 Brian Smith."]
authors = ["Brian Smith <brian@briansmith.org>"]
repository = "https://github.com/briansmith/untrusted"

[[dependencies]]
name = "url"
version = "2.5.6"
description = "URL library for Rust, based on the WHATWG URL Standard"
license = "MIT OR Apache-2.0"
notices = ["Copyright (c) 2013-2025 The rust-url developers"]
authors = ["The rust-url developers"]
repository = "https://github.com/servo/rust-url"

[[dependencies]]
name = "url-builder"
version = "0.1.1"
description = "A simple URL Builder"
license = "MIT OR Apache-2.0"
repository = "https://github.com/evalir/url-builder-rs"

[[dependencies]]
name = "urlencoding"
version = "2.1.3"
description = "A Rust library for doing URL percentage encoding."
license = "MIT"
authors = [
  "Kornel <kornel@geekhood.net>",
  "Bertram Truong <b@bertramtruong.com>",
]
repository = "https://github.com/kornelski/rust_urlencoding"
homepage = "https://lib.rs/urlencoding"

[[dependencies]]
name = "utf8_iter"
version = "1.0.4"
description = "Iterator by char over potentially-invalid UTF-8 in &[u8]"
license = "Apache-2.0 OR MIT"
authors = ["Henri Sivonen <hsivonen@hsivonen.fi>"]
repository = "https://github.com/hsivonen/utf8_iter"
homepage = "https://docs.rs/utf8_iter/"

[[dependencies]]
name = "utf8parse"
version = "0.2.2"
description = "Table-driven UTF-8 parser"
license = "Apache-2.0 OR MIT"
notices = ["Copyright (c) 2016 Joe Wilm"]
authors = [
  "Joe Wilm <joe@jwilm.com>",
  "Christian Duerr <contact@christianduerr.com>",
]
repository = "https://github.com/alacritty/vte"

[[dependencies]]
name = "uuid"
version = "1.18.0"
description = "A library to generate and parse UUIDs."
license = "Apache-2.0 OR MIT"
notices = [
  "Copyright (c) 2014 The Rust Project Developers",
  "Copyright (c) 2018 Ashley Mannix, Christopher Armstrong, Dylan DPC, Hunar Roop Kahlon",
]
authors = [
  "Ashley Mannix<ashleymannix@live.com.au>",
  "Dylan DPC<dylan.dpc@gmail.com>",
  "Hunar Roop Kahlon<hunar.roop@gmail.com>",
]
repository = "https://github.com/uuid-rs/uuid"

[[dependencies]]
name = "valuable"
version = "0.1.1"
description = """
Object-safe value inspection, used to pass un-typed structured data across trait-object boundaries.
"""
license = "MIT"
repository = "https://github.com/tokio-rs/valuable"

[[dependencies]]
name = "vcpkg"
version = "0.2.15"
description = """
A library to find native dependencies in a vcpkg tree at build
time in order to be used in Cargo build scripts.
"""
license = "MIT/Apache-2.0"
notices = ["Copyright (c) 2017 Jim McGrath"]
authors = ["Jim McGrath <jimmc2@gmail.com>"]
repository = "https://github.com/mcgoo/vcpkg-rs"

[[dependencies]]
name = "version_check"
version = "0.9.5"
description = "Tiny crate to check the version of the installed/running rustc."
license = "MIT/Apache-2.0"
notices = ["Copyright (c) 2017-2018 Sergio Benitez"]
authors = ["Sergio Benitez <sb@sergio.bz>"]
repository = "https://github.com/SergioBenitez/version_check"

[[dependencies]]
name = "want"
version = "0.3.1"
description = "Detect when another Future wants a result."
license = "MIT"
notices = ["Copyright (c) 2018-2019 Sean McArthur"]
authors = ["Sean McArthur <sean@seanmonstar.com>"]
repository = "https://github.com/seanmonstar/want"

[[dependencies]]
name = "wasi"
version = "0.11.1+wasi-snapshot-preview1"
description = "Experimental WASI API bindings for Rust"
license = "Apache-2.0 WITH LLVM-exception OR Apache-2.0 OR MIT"
authors = ["The Cranelift Project Developers"]
repository = "https://github.com/bytecodealliance/wasi"

[[dependencies]]
name = "wasi"
version = "0.14.2+wasi-0.2.4"
description = "WASI API bindings for Rust"
license = "Apache-2.0 WITH LLVM-exception OR Apache-2.0 OR MIT"
authors = ["The Cranelift Project Developers"]
repository = "https://github.com/bytecodealliance/wasi-rs"

[[dependencies]]
name = "wasm-bindgen"
version = "0.2.100"
description = """
Easy support for interacting between JS and Rust.
"""
license = "MIT OR Apache-2.0"
notices = ["Copyright (c) 2014 Alex Crichton"]
authors = ["The wasm-bindgen Developers"]
repository = "https://github.com/rustwasm/wasm-bindgen"
homepage = "https://rustwasm.github.io/"

[[dependencies]]
name = "wasm-bindgen-backend"
version = "0.2.100"
description = """
Backend code generation of the wasm-bindgen tool
"""
license = "MIT OR Apache-2.0"
notices = ["Copyright (c) 2014 Alex Crichton"]
authors = ["The wasm-bindgen Developers"]
repository = "https://github.com/rustwasm/wasm-bindgen/tree/master/crates/backend"
homepage = "https://rustwasm.github.io/wasm-bindgen/"

[[dependencies]]
name = "wasm-bindgen-futures"
version = "0.4.50"
description = "Bridging the gap between Rust Futures and JavaScript Promises"
license = "MIT OR Apache-2.0"
notices = ["Copyright (c) 2014 Alex Crichton"]
authors = ["The wasm-bindgen Developers"]
repository = "https://github.com/rustwasm/wasm-bindgen/tree/master/crates/futures"
homepage = "https://rustwasm.github.io/wasm-bindgen/"

[[dependencies]]
name = "wasm-bindgen-macro"
version = "0.2.100"
description = """
Definition of the `#[wasm_bindgen]` attribute, an internal dependency
"""
license = "MIT OR Apache-2.0"
notices = ["Copyright (c) 2014 Alex Crichton"]
authors = ["The wasm-bindgen Developers"]
repository = "https://github.com/rustwasm/wasm-bindgen/tree/master/crates/macro"
homepage = "https://rustwasm.github.io/wasm-bindgen/"

[[dependencies]]
name = "wasm-bindgen-macro-support"
version = "0.2.100"
description = """
The part of the implementation of the `#[wasm_bindgen]` attribute that is not in the shared backend crate
"""
license = "MIT OR Apache-2.0"
notices = ["Copyright (c) 2014 Alex Crichton"]
authors = ["The wasm-bindgen Developers"]
repository = "https://github.com/rustwasm/wasm-bindgen/tree/master/crates/macro-support"
homepage = "https://rustwasm.github.io/wasm-bindgen/"

[[dependencies]]
name = "wasm-bindgen-shared"
version = "0.2.100"
description = """
Shared support between wasm-bindgen and wasm-bindgen cli, an internal
dependency.
"""
license = "MIT OR Apache-2.0"
notices = ["Copyright (c) 2014 Alex Crichton"]
authors = ["The wasm-bindgen Developers"]
repository = "https://github.com/rustwasm/wasm-bindgen/tree/master/crates/shared"
homepage = "https://rustwasm.github.io/wasm-bindgen/"

[[dependencies]]
name = "web-sys"
version = "0.3.77"
description = """
Bindings for all Web APIs, a procedurally generated crate from WebIDL
"""
license = "MIT OR Apache-2.0"
notices = ["Copyright (c) 2014 Alex Crichton"]
authors = ["The wasm-bindgen Developers"]
repository = "https://github.com/rustwasm/wasm-bindgen/tree/master/crates/web-sys"
homepage = "https://rustwasm.github.io/wasm-bindgen/web-sys/index.html"

[[dependencies]]
name = "winapi"
version = "0.3.9"
description = "Raw FFI bindings for all of Windows API."
license = "MIT/Apache-2.0"
notices = ["Copyright (c) 2015-2018 The winapi-rs Developers"]
authors = ["Peter Atashian <retep998@gmail.com>"]
repository = "https://github.com/retep998/winapi-rs"

[[dependencies]]
name = "winapi-i686-pc-windows-gnu"
version = "0.4.0"
description = "Import libraries for the i686-pc-windows-gnu target. Please don't use this crate directly, depend on winapi instead."
license = "MIT/Apache-2.0"
authors = ["Peter Atashian <retep998@gmail.com>"]
repository = "https://github.com/retep998/winapi-rs"

[[dependencies]]
name = "winapi-x86_64-pc-windows-gnu"
version = "0.4.0"
description = "Import libraries for the x86_64-pc-windows-gnu target. Please don't use this crate directly, depend on winapi instead."
license = "MIT/Apache-2.0"
authors = ["Peter Atashian <retep998@gmail.com>"]
repository = "https://github.com/retep998/winapi-rs"

[[dependencies]]
name = "windows-core"
version = "0.61.2"
description = "Core type support for COM and Windows"
license = "MIT OR Apache-2.0"
notices = ["Copyright (c) Microsoft Corporation."]
authors = ["Microsoft"]
repository = "https://github.com/microsoft/windows-rs"

[[dependencies]]
name = "windows-implement"
version = "0.60.0"
description = "The implement macro for the windows crate"
license = "MIT OR Apache-2.0"
notices = ["Copyright (c) Microsoft Corporation."]
authors = ["Microsoft"]
repository = "https://github.com/microsoft/windows-rs"

[[dependencies]]
name = "windows-interface"
version = "0.59.1"
description = "The interface macro for the windows crate"
license = "MIT OR Apache-2.0"
notices = ["Copyright (c) Microsoft Corporation."]
authors = ["Microsoft"]
repository = "https://github.com/microsoft/windows-rs"

[[dependencies]]
name = "windows-link"
version = "0.1.3"
description = "Linking for Windows"
license = "MIT OR Apache-2.0"
notices = ["Copyright (c) Microsoft Corporation."]
authors = ["Microsoft"]
repository = "https://github.com/microsoft/windows-rs"

[[dependencies]]
name = "windows-registry"
version = "0.5.3"
description = "Windows registry"
license = "MIT OR Apache-2.0"
notices = ["Copyright (c) Microsoft Corporation."]
authors = ["Microsoft"]
repository = "https://github.com/microsoft/windows-rs"

[[dependencies]]
name = "windows-result"
version = "0.3.4"
description = "Windows error handling"
license = "MIT OR Apache-2.0"
notices = ["Copyright (c) Microsoft Corporation."]
authors = ["Microsoft"]
repository = "https://github.com/microsoft/windows-rs"

[[dependencies]]
name = "windows-strings"
version = "0.4.2"
description = "Windows string types"
license = "MIT OR Apache-2.0"
notices = ["Copyright (c) Microsoft Corporation."]
authors = ["Microsoft"]
repository = "https://github.com/microsoft/windows-rs"

[[dependencies]]
name = "windows-sys"
version = "0.52.0"
description = "Rust for Windows"
license = "MIT OR Apache-2.0"
notices = ["Copyright (c) Microsoft Corporation."]
authors = ["Microsoft"]
repository = "https://github.com/microsoft/windows-rs"

[[dependencies]]
name = "windows-sys"
version = "0.59.0"
description = "Rust for Windows"
license = "MIT OR Apache-2.0"
notices = ["Copyright (c) Microsoft Corporation."]
authors = ["Microsoft"]
repository = "https://github.com/microsoft/windows-rs"

[[dependencies]]
name = "windows-sys"
version = "0.60.2"
description = "Rust for Windows"
license = "MIT OR Apache-2.0"
notices = ["Copyright (c) Microsoft Corporation."]
authors = ["Microsoft"]
repository = "https://github.com/microsoft/windows-rs"

[[dependencies]]
name = "windows-targets"
version = "0.52.6"
description = "Import libs for Windows"
license = "MIT OR Apache-2.0"
notices = ["Copyright (c) Microsoft Corporation."]
authors = ["Microsoft"]
repository = "https://github.com/microsoft/windows-rs"

[[dependencies]]
name = "windows-targets"
version = "0.53.3"
description = "Import libs for Windows"
license = "MIT OR Apache-2.0"
notices = ["Copyright (c) Microsoft Corporation."]
authors = ["Microsoft"]
repository = "https://github.com/microsoft/windows-rs"

[[dependencies]]
name = "windows_aarch64_gnullvm"
version = "0.52.6"
description = "Import lib for Windows"
license = "MIT OR Apache-2.0"
notices = ["Copyright (c) Microsoft Corporation."]
authors = ["Microsoft"]
repository = "https://github.com/microsoft/windows-rs"

[[dependencies]]
name = "windows_aarch64_gnullvm"
version = "0.53.0"
description = "Import lib for Windows"
license = "MIT OR Apache-2.0"
notices = ["Copyright (c) Microsoft Corporation."]
authors = ["Microsoft"]
repository = "https://github.com/microsoft/windows-rs"

[[dependencies]]
name = "windows_aarch64_msvc"
version = "0.52.6"
description = "Import lib for Windows"
license = "MIT OR Apache-2.0"
notices = ["Copyright (c) Microsoft Corporation."]
authors = ["Microsoft"]
repository = "https://github.com/microsoft/windows-rs"

[[dependencies]]
name = "windows_aarch64_msvc"
version = "0.53.0"
description = "Import lib for Windows"
license = "MIT OR Apache-2.0"
notices = ["Copyright (c) Microsoft Corporation."]
authors = ["Microsoft"]
repository = "https://github.com/microsoft/windows-rs"

[[dependencies]]
name = "windows_i686_gnu"
version = "0.52.6"
description = "Import lib for Windows"
license = "MIT OR Apache-2.0"
notices = ["Copyright (c) Microsoft Corporation."]
authors = ["Microsoft"]
repository = "https://github.com/microsoft/windows-rs"

[[dependencies]]
name = "windows_i686_gnu"
version = "0.53.0"
description = "Import lib for Windows"
license = "MIT OR Apache-2.0"
notices = ["Copyright (c) Microsoft Corporation."]
authors = ["Microsoft"]
repository = "https://github.com/microsoft/windows-rs"

[[dependencies]]
name = "windows_i686_gnullvm"
version = "0.52.6"
description = "Import lib for Windows"
license = "MIT OR Apache-2.0"
notices = ["Copyright (c) Microsoft Corporation."]
authors = ["Microsoft"]
repository = "https://github.com/microsoft/windows-rs"

[[dependencies]]
name = "windows_i686_gnullvm"
version = "0.53.0"
description = "Import lib for Windows"
license = "MIT OR Apache-2.0"
notices = ["Copyright (c) Microsoft Corporation."]
authors = ["Microsoft"]
repository = "https://github.com/microsoft/windows-rs"

[[dependencies]]
name = "windows_i686_msvc"
version = "0.52.6"
description = "Import lib for Windows"
license = "MIT OR Apache-2.0"
notices = ["Copyright (c) Microsoft Corporation."]
authors = ["Microsoft"]
repository = "https://github.com/microsoft/windows-rs"

[[dependencies]]
name = "windows_i686_msvc"
version = "0.53.0"
description = "Import lib for Windows"
license = "MIT OR Apache-2.0"
notices = ["Copyright (c) Microsoft Corporation."]
authors = ["Microsoft"]
repository = "https://github.com/microsoft/windows-rs"

[[dependencies]]
name = "windows_x86_64_gnu"
version = "0.52.6"
description = "Import lib for Windows"
license = "MIT OR Apache-2.0"
notices = ["Copyright (c) Microsoft Corporation."]
authors = ["Microsoft"]
repository = "https://github.com/microsoft/windows-rs"

[[dependencies]]
name = "windows_x86_64_gnu"
version = "0.53.0"
description = "Import lib for Windows"
license = "MIT OR Apache-2.0"
notices = ["Copyright (c) Microsoft Corporation."]
authors = ["Microsoft"]
repository = "https://github.com/microsoft/windows-rs"

[[dependencies]]
name = "windows_x86_64_gnullvm"
version = "0.52.6"
description = "Import lib for Windows"
license = "MIT OR Apache-2.0"
notices = ["Copyright (c) Microsoft Corporation."]
authors = ["Microsoft"]
repository = "https://github.com/microsoft/windows-rs"

[[dependencies]]
name = "windows_x86_64_gnullvm"
version = "0.53.0"
description = "Import lib for Windows"
license = "MIT OR Apache-2.0"
notices = ["Copyright (c) Microsoft Corporation."]
authors = ["Microsoft"]
repository = "https://github.com/microsoft/windows-rs"

[[dependencies]]
name = "windows_x86_64_msvc"
version = "0.52.6"
description = "Import lib for Windows"
license = "MIT OR Apache-2.0"
notices = ["Copyright (c) Microsoft Corporation."]
authors = ["Microsoft"]
repository = "https://github.com/microsoft/windows-rs"

[[dependencies]]
name = "windows_x86_64_msvc"
version = "0.53.0"
description = "Import lib for Windows"
license = "MIT OR Apache-2.0"
notices = ["Copyright (c) Microsoft Corporation."]
authors = ["Microsoft"]
repository = "https://github.com/microsoft/windows-rs"

[[dependencies]]
name = "winnow"
version = "0.7.13"
description = "A byte-oriented, zero-copy, parser combinators library"
license = "MIT"
repository = "https://github.com/winnow-rs/winnow"

[[dependencies]]
name = "wit-bindgen-rt"
version = "0.39.0"
description = """
Runtime support for the `wit-bindgen` crate
"""
license = "Apache-2.0 WITH LLVM-exception OR Apache-2.0 OR MIT"
repository = "https://github.com/bytecodealliance/wit-bindgen"

[[dependencies]]
name = "writeable"
version = "0.6.1"
description = "A more efficient alternative to fmt::Display"
license = "Unicode-3.0"
notices = ["Copyright © 2020-2024 Unicode, Inc."]
authors = ["The ICU4X Project Developers"]
repository = "https://github.com/unicode-org/icu4x"

[[dependencies]]
name = "xdg"
version = "3.0.0"
description = "A library for storing and retrieving files according to XDG Base Directory specification"
license = "Apache-2.0 OR MIT"
notices = ["Copyright (c) 2014 The Rust Project Developers"]
authors = [
  "Ben Longbons <b.r.longbons@gmail.com>",
  "whitequark <whitequark@whitequark.org>",
]
repository = "https://github.com/whitequark/rust-xdg"

[[dependencies]]
name = "yaml-rust2"
version = "0.10.3"
description = "A fully YAML 1.2 compliant YAML parser"
license = "MIT OR Apache-2.0"
authors = [
  "Yuheng Chen <yuhengchen@sensetime.com>",
  "Ethiraric <ethiraric@gmail.com>",
  "David Aguilar <davvid@gmail.com>",
]
repository = "https://github.com/Ethiraric/yaml-rust2"

[[dependencies]]
name = "yoke"
version = "0.8.0"
description = "Abstraction allowing borrowed data to be carried along with the backing data it borrows from"
license = "Unicode-3.0"
notices = ["Copyright © 2020-2024 Unicode, Inc."]
authors = ["Manish Goregaokar <manishsmail@gmail.com>"]
repository = "https://github.com/unicode-org/icu4x"

[[dependencies]]
name = "yoke-derive"
version = "0.8.0"
description = "Custom derive for the yoke crate"
license = "Unicode-3.0"
notices = ["Copyright © 2020-2024 Unicode, Inc."]
authors = ["Manish Goregaokar <manishsmail@gmail.com>"]
repository = "https://github.com/unicode-org/icu4x"

[[dependencies]]
name = "zerocopy"
version = "0.8.26"
description = """Zerocopy makes zero-cost memory manipulation effortless. We write "unsafe" so you don't have to."""
license = "BSD-2-Clause OR Apache-2.0 OR MIT"
notices = [
  "Copyright 2019 The Fuchsia Authors.",
  "Copyright 2023 The Fuchsia Authors",
]
authors = [
  "Joshua Liebow-Feeser <joshlf@google.com>",
  "Jack Wrenn <jswrenn@amazon.com>",
]
repository = "https://github.com/google/zerocopy"

[[dependencies]]
name = "zerocopy-derive"
version = "0.8.26"
description = "Custom derive for traits from the zerocopy crate"
license = "BSD-2-Clause OR Apache-2.0 OR MIT"
notices = [
  "Copyright 2019 The Fuchsia Authors.",
  "Copyright 2023 The Fuchsia Authors",
]
authors = [
  "Joshua Liebow-Feeser <joshlf@google.com>",
  "Jack Wrenn <jswrenn@amazon.com>",
]
repository = "https://github.com/google/zerocopy"

[[dependencies]]
name = "zerofrom"
version = "0.1.6"
description = "ZeroFrom trait for constructing"
license = "Unicode-3.0"
notices = ["Copyright © 2020-2024 Unicode, Inc."]
authors = ["Manish Goregaokar <manishsmail@gmail.com>"]
repository = "https://github.com/unicode-org/icu4x"

[[dependencies]]
name = "zerofrom-derive"
version = "0.1.6"
description = "Custom derive for the zerofrom crate"
license = "Unicode-3.0"
notices = ["Copyright © 2020-2024 Unicode, Inc."]
authors = ["Manish Goregaokar <manishsmail@gmail.com>"]
repository = "https://github.com/unicode-org/icu4x"

[[dependencies]]
name = "zeroize"
version = "1.8.1"
description = """
Securely clear secrets from memory with a simple trait built on
stable Rust primitives which guarantee memory is zeroed using an
operation will not be 'optimized away' by the compiler.
Uses a portable pure Rust implementation that works everywhere,
even WASM!
"""
license = "Apache-2.0 OR MIT"
notices = ["Copyright (c) 2018-2021 The RustCrypto Project Developers"]
authors = ["The RustCrypto Project Developers"]
repository = "https://github.com/RustCrypto/utils/tree/master/zeroize"

[[dependencies]]
name = "zerotrie"
version = "0.2.2"
description = "A data structure that efficiently maps strings to integers"
license = "Unicode-3.0"
notices = ["Copyright © 2020-2024 Unicode, Inc."]
authors = ["The ICU4X Project Developers"]
repository = "https://github.com/unicode-org/icu4x"
homepage = "https://icu4x.unicode.org"

[[dependencies]]
name = "zerovec"
version = "0.11.4"
description = "Zero-copy vector backed by a byte array"
license = "Unicode-3.0"
notices = ["Copyright © 2020-2024 Unicode, Inc."]
authors = ["The ICU4X Project Developers"]
repository = "https://github.com/unicode-org/icu4x"

[[dependencies]]
name = "zerovec-derive"
version = "0.11.1"
description = "Custom derive for the zerovec crate"
license = "Unicode-3.0"
notices = ["Copyright © 2020-2024 Unicode, Inc."]
authors = ["Manish Goregaokar <manishsmail@gmail.com>"]
repository = "https://github.com/unicode-org/icu4x"<|MERGE_RESOLUTION|>--- conflicted
+++ resolved
@@ -1905,11 +1905,7 @@
 
 [[dependencies]]
 name = "proc-macro2"
-<<<<<<< HEAD
-version = "1.0.97"
-=======
 version = "1.0.101"
->>>>>>> 915a43e7
 description = "A substitute implementation of the compiler's `proc_macro` API to decouple token-based libraries from the procedural macro use case."
 license = "MIT OR Apache-2.0"
 authors = [
@@ -2632,11 +2628,7 @@
 
 [[dependencies]]
 name = "thiserror"
-<<<<<<< HEAD
-version = "2.0.14"
-=======
 version = "2.0.16"
->>>>>>> 915a43e7
 description = "derive(Error)"
 license = "MIT OR Apache-2.0"
 authors = ["David Tolnay <dtolnay@gmail.com>"]
@@ -2652,11 +2644,7 @@
 
 [[dependencies]]
 name = "thiserror-impl"
-<<<<<<< HEAD
-version = "2.0.14"
-=======
 version = "2.0.16"
->>>>>>> 915a43e7
 description = "Implementation detail of the `thiserror` crate"
 license = "MIT OR Apache-2.0"
 authors = ["David Tolnay <dtolnay@gmail.com>"]
