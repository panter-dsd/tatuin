// SPDX-License-Identifier: MIT

use super::{WidgetState, WidgetStateTrait, WidgetTrait};
use crate::ui::{keyboard_handler::KeyboardHandler, mouse_handler::MouseHandler, style};
use async_trait::async_trait;
use crossterm::event::{KeyEvent, MouseButton, MouseEvent, MouseEventKind};
use ratatui::{
    buffer::Buffer,
    layout::{Position, Rect, Size},
    style::{Style, Stylize},
    text::Text,
    widgets::{Paragraph, Widget, Wrap},
};
use std::{any::Any, process::Command};

pub struct HyperlinkWidget {
    pos: Position,
    area: Rect,
    text: String,
    url: String,
    style: Option<Style>,
    is_under_mouse: bool,
    widget_state: WidgetState,
}
crate::impl_widget_state_trait!(HyperlinkWidget);

impl HyperlinkWidget {
    pub fn new(text: &str, url: &str) -> Self {
        Self {
            pos: Position::default(),
            area: Rect::default(),
            text: text.to_string(),
            url: url.to_string(),
            style: None,
            is_under_mouse: false,
            widget_state: WidgetState::default(),
        }
    }
}

#[async_trait]
impl WidgetTrait for HyperlinkWidget {
    async fn render(&mut self, area: Rect, buf: &mut Buffer) {
        let fg = if self.is_under_mouse {
            style::url_under_mouse_color()
        } else {
            style::url_color()
        };

        self.area = Rect {
            x: self.pos.x,
            y: self.pos.y,
            width: std::cmp::min(area.width, Text::from(self.text.as_str()).width() as u16),
            height: 1,
        };

        let mut style = self.style.unwrap_or_default().underlined();
        if style.fg.is_none() || self.is_under_mouse {
            style = style.fg(fg);
        }
        Paragraph::new(self.text.as_str())
            .wrap(Wrap { trim: false })
            .style(style)
            .render(self.area, buf);
    }

    fn size(&self) -> Size {
        Size::new(Text::from(self.text.as_str()).width() as u16, 1)
    }

    fn set_pos(&mut self, pos: Position) {
        self.pos = pos
    }

    fn style(&self) -> Style {
        self.style.unwrap_or_default()
    }

    fn set_style(&mut self, style: Style) {
        self.style = Some(style)
    }

    fn as_any(&self) -> &dyn Any {
        self
    }
}

#[async_trait]
impl KeyboardHandler for HyperlinkWidget {
    async fn handle_key(&mut self, _key: KeyEvent) -> bool {
        false
    }
}

#[async_trait]
impl MouseHandler for HyperlinkWidget {
    async fn handle_mouse(&mut self, ev: &MouseEvent) {
        let position = Position::new(ev.column, ev.row);
        self.is_under_mouse = self.area.contains(position);

<<<<<<< HEAD
        if let MouseEventKind::Up(button) = ev.kind
            && button == MouseButton::Left
            && self.is_under_mouse
        {
            // Call the `open` command
            let status = Command::new("open")
                .arg(&self.url)
                .status()
                .expect("Failed to execute command");

            // Check if the command was successful
            if !status.success() {
                eprintln!("Failed to open {}", self.url);
=======
        if let MouseEventKind::Up(button) = ev.kind {
            if button == MouseButton::Left && self.is_under_mouse {
                let error = if cfg!(target_os = "macos") {
                    match Command::new("open").arg(&self.url).status() {
                        Ok(_) => String::new(),
                        Err(e) => e.to_string(),
                    }
                } else if cfg!(target_os = "linux") {
                    match Command::new("xdg-open").arg(&self.url).status() {
                        Ok(_) => String::new(),
                        Err(e) => e.to_string(),
                    }
                } else {
                    "can't open url in target os".to_string()
                };

                // Check if the command was successful
                if !error.is_empty() {
                    eprintln!("Failed to open {}: {error:?}", self.url);
                }
>>>>>>> b0b75a5b
            }
        }
    }
}<|MERGE_RESOLUTION|>--- conflicted
+++ resolved
@@ -98,42 +98,27 @@
         let position = Position::new(ev.column, ev.row);
         self.is_under_mouse = self.area.contains(position);
 
-<<<<<<< HEAD
         if let MouseEventKind::Up(button) = ev.kind
             && button == MouseButton::Left
             && self.is_under_mouse
         {
-            // Call the `open` command
-            let status = Command::new("open")
-                .arg(&self.url)
-                .status()
-                .expect("Failed to execute command");
+            let error = if cfg!(target_os = "macos") {
+                match Command::new("open").arg(&self.url).status() {
+                    Ok(_) => String::new(),
+                    Err(e) => e.to_string(),
+                }
+            } else if cfg!(target_os = "linux") {
+                match Command::new("xdg-open").arg(&self.url).status() {
+                    Ok(_) => String::new(),
+                    Err(e) => e.to_string(),
+                }
+            } else {
+                "can't open url in target os".to_string()
+            };
 
             // Check if the command was successful
-            if !status.success() {
-                eprintln!("Failed to open {}", self.url);
-=======
-        if let MouseEventKind::Up(button) = ev.kind {
-            if button == MouseButton::Left && self.is_under_mouse {
-                let error = if cfg!(target_os = "macos") {
-                    match Command::new("open").arg(&self.url).status() {
-                        Ok(_) => String::new(),
-                        Err(e) => e.to_string(),
-                    }
-                } else if cfg!(target_os = "linux") {
-                    match Command::new("xdg-open").arg(&self.url).status() {
-                        Ok(_) => String::new(),
-                        Err(e) => e.to_string(),
-                    }
-                } else {
-                    "can't open url in target os".to_string()
-                };
-
-                // Check if the command was successful
-                if !error.is_empty() {
-                    eprintln!("Failed to open {}: {error:?}", self.url);
-                }
->>>>>>> b0b75a5b
+            if !error.is_empty() {
+                eprintln!("Failed to open {}: {error:?}", self.url);
             }
         }
     }
