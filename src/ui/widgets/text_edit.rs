// SPDX-License-Identifier: MIT

use std::any::Any;

use super::{WidgetState, WidgetStateTrait, WidgetTrait};
use crate::ui::{draw_helper::DrawHelper, keyboard_handler::KeyboardHandler, mouse_handler::MouseHandler, style};
use async_trait::async_trait;
use crossterm::event::{KeyCode, KeyEvent, MouseEvent};
use ratatui::{
    buffer::Buffer,
    layout::{Position, Rect, Size},
    text::Text,
    widgets::{Block, Paragraph, Scrollbar, ScrollbarOrientation, ScrollbarState, StatefulWidget, Widget},
};

pub struct TextEdit {
    text: String,
    last_cursor_pos: Position,
    draw_helper: Option<DrawHelper>,
    widget_state: WidgetState,
    size: Size,
}

impl WidgetStateTrait for TextEdit {
    fn is_active(&self) -> bool {
        self.widget_state.is_active()
    }

    fn set_active(&mut self, is_active: bool) {
        self.widget_state.set_active(is_active);
        if is_active {
            self.last_cursor_pos = Position::default();
        }
    }

    fn is_enabled(&self) -> bool {
        self.widget_state.is_enabled()
    }

    fn set_enabled(&mut self, is_enabled: bool) {
        self.widget_state.set_enabled(is_enabled);
    }

    fn is_visible(&self) -> bool {
        self.widget_state.is_visible()
    }

    fn set_visible(&mut self, is_visible: bool) {
        self.widget_state.set_visible(is_visible);
    }
}

#[allow(dead_code)]
impl TextEdit {
    pub fn new() -> Self {
        Self {
            text: String::new(),
            draw_helper: None,
            last_cursor_pos: Position::default(),
            widget_state: WidgetState::default(),
            size: Size::default(),
        }
    }

    pub fn text(&self) -> String {
        self.text.clone()
    }

    pub fn set_text(&mut self, text: &str) {
        self.text = text.to_string()
    }

    pub fn clear(&mut self) {
        self.text.clear();
    }
}

#[async_trait]
impl WidgetTrait for TextEdit {
    async fn render(&mut self, area: Rect, buf: &mut Buffer) {
        let b = Block::bordered().border_style(style::border_color());

        let inner_area = b.inner(area);

        let mut lines = self.text.split('\n').collect::<Vec<&str>>();
        let lines_count = lines.len();
        let possible_line_count = inner_area.height;

        let not_all_fit = lines_count > possible_line_count as usize;
        if not_all_fit {
            lines = lines
                .iter()
                .skip(lines.len() - possible_line_count as usize)
                .cloned()
                .collect::<Vec<&str>>();
        }

        Paragraph::new(lines.join("\n")).block(b).render(area, buf);

        if not_all_fit {
            let scrollbar = Scrollbar::new(ScrollbarOrientation::VerticalRight)
                .begin_symbol(Some("↑"))
                .end_symbol(Some("↓"));
            let mut scrollbar_state = ScrollbarState::new(lines_count).position(lines_count);
            scrollbar.render(
                Rect {
                    x: area.x,
                    y: area.y,
                    width: area.width,
                    height: area.height,
                },
                buf,
                &mut scrollbar_state,
            );
        }

<<<<<<< HEAD
        if let Some(dh) = &self.draw_helper
            && self.is_active()
        {
            let last_line_width = Text::raw(lines[lines.len() - 1]).width() as u16;
            let pos = Position::new(
                std::cmp::min(inner_area.x + last_line_width + 1, inner_area.x + inner_area.width - 2),
                std::cmp::min(inner_area.y + lines.len() as u16, inner_area.y + inner_area.height - 2),
            );

            if pos != self.last_cursor_pos {
                dh.write().await.set_cursor_pos(pos);
                self.last_cursor_pos = pos;
=======
        if let Some(dh) = &self.draw_helper {
            if self.is_active() {
                let last_line_width = Text::raw(lines[lines.len() - 1]).width() as u16;
                let pos = Position::new(
                    std::cmp::min(inner_area.x + last_line_width, inner_area.x + inner_area.width - 1),
                    std::cmp::min(inner_area.y + lines.len() as u16 - 1, inner_area.y + inner_area.height),
                );
                if pos != self.last_cursor_pos {
                    dh.write().await.set_cursor_pos(pos);
                    self.last_cursor_pos = pos;
                }
>>>>>>> 915a43e7
            }
        }
    }

    fn min_size(&self) -> Size {
        Size::new(5, 1)
    }

    fn size(&self) -> Size {
        self.size
    }

    fn set_size(&mut self, size: Size) {
        let min_size = self.min_size();
        self.size.width = min_size.width.max(size.width);
        self.size.height = min_size.height.max(size.height);
    }

    fn set_draw_helper(&mut self, dh: DrawHelper) {
        self.draw_helper = Some(dh)
    }

    fn as_any(&self) -> &dyn Any {
        self
    }
}

#[async_trait]
impl KeyboardHandler for TextEdit {
    async fn handle_key(&mut self, key: KeyEvent) -> bool {
        match key.code {
            KeyCode::Char(ch) => self.text.push(ch),
            KeyCode::Enter => self.text.push('\n'),
            KeyCode::Backspace => {
                self.text.pop();
            }
            _ => {
                return false;
            }
        }
        true
    }
}

#[async_trait]
impl MouseHandler for TextEdit {
    async fn handle_mouse(&mut self, _ev: &MouseEvent) {}
}<|MERGE_RESOLUTION|>--- conflicted
+++ resolved
@@ -114,32 +114,17 @@
             );
         }
 
-<<<<<<< HEAD
         if let Some(dh) = &self.draw_helper
             && self.is_active()
         {
             let last_line_width = Text::raw(lines[lines.len() - 1]).width() as u16;
             let pos = Position::new(
-                std::cmp::min(inner_area.x + last_line_width + 1, inner_area.x + inner_area.width - 2),
-                std::cmp::min(inner_area.y + lines.len() as u16, inner_area.y + inner_area.height - 2),
+                std::cmp::min(inner_area.x + last_line_width, inner_area.x + inner_area.width - 1),
+                std::cmp::min(inner_area.y + lines.len() as u16 - 1, inner_area.y + inner_area.height),
             );
-
             if pos != self.last_cursor_pos {
                 dh.write().await.set_cursor_pos(pos);
                 self.last_cursor_pos = pos;
-=======
-        if let Some(dh) = &self.draw_helper {
-            if self.is_active() {
-                let last_line_width = Text::raw(lines[lines.len() - 1]).width() as u16;
-                let pos = Position::new(
-                    std::cmp::min(inner_area.x + last_line_width, inner_area.x + inner_area.width - 1),
-                    std::cmp::min(inner_area.y + lines.len() as u16 - 1, inner_area.y + inner_area.height),
-                );
-                if pos != self.last_cursor_pos {
-                    dh.write().await.set_cursor_pos(pos);
-                    self.last_cursor_pos = pos;
-                }
->>>>>>> 915a43e7
             }
         }
     }
