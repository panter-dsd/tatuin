--- conflicted
+++ resolved
@@ -130,18 +130,13 @@
                 config.get("api_key").unwrap().as_str(),
                 color(),
             ))),
-<<<<<<< HEAD
             github_issues::PROVIDER_NAME => providers.push(Box::new(github_issues::Provider::new(
                 name,
                 config.get("api_key").unwrap().as_str(),
                 config.get("repository").unwrap().as_str(),
                 color(),
             ))),
-
-            _ => panic!("Unknown provider configuration for section: {name}"),
-=======
             _ => println!("Unknown provider configuration for section: {name}"),
->>>>>>> 088723d6
         }
     }
 
