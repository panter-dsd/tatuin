--- conflicted
+++ resolved
@@ -27,12 +27,8 @@
 markdown = "1.0.0"
 ratatui = "0.29.0"
 regex = "1.11.1"
-<<<<<<< HEAD
-reqwest = { version = "0.12.22", features = ["json"] }
+reqwest = { version = "0.12.23", features = ["json"] }
 scopeguard = "1.2.0"
-=======
-reqwest = { version = "0.12.23", features = ["json"] }
->>>>>>> a36e43ca
 serde = { version = "1.0.219", features = ["derive"] }
 serde_json = "1.0.142"
 sha256 = "1.6.0"
